--- conflicted
+++ resolved
@@ -12,12 +12,9 @@
     "outDir": "lib",
     "sourceMap": true,
     "removeComments": true,
+    "preserveWatchOutput": true,
     "noUnusedLocals": true,
-<<<<<<< HEAD
-    "preserveWatchOutput": true
-=======
     "noImplicitAny": true
->>>>>>> 3c02c9ce
   },
   "include": [
     "src/**/*",
