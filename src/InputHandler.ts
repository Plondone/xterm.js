--- conflicted
+++ resolved
@@ -14,13 +14,8 @@
 import { ICharset } from './core/Types';
 import { IDisposable } from 'xterm';
 import { Disposable } from './common/Lifecycle';
-<<<<<<< HEAD
-import { concat, utf32ToString } from './common/TypedArrayUtils';
-import { StringToUtf32, stringFromCodePoint, Utf8ToUtf32 } from './core/input/TextDecoder';
-=======
 import { concat } from './common/TypedArrayUtils';
-import { StringToUtf32, stringFromCodePoint, utf32ToString } from './core/input/TextDecoder';
->>>>>>> 594797e0
+import { StringToUtf32, stringFromCodePoint, Utf8ToUtf32, utf32ToString } from './core/input/TextDecoder';
 import { CellData } from './BufferLine';
 
 /**
@@ -109,14 +104,9 @@
  * each function's header comment.
  */
 export class InputHandler extends Disposable implements IInputHandler {
-<<<<<<< HEAD
   private _parseBuffer = new Uint32Array(4096);
   private _stringDecoder = new StringToUtf32();
   private _utf8Decoder = new Utf8ToUtf32();
-=======
-  private _parseBuffer: Uint32Array = new Uint32Array(4096);
-  private _stringDecoder: StringToUtf32 = new StringToUtf32();
->>>>>>> 594797e0
   private _cell: CellData = new CellData();
 
   constructor(
@@ -313,7 +303,6 @@
 
     if (this._parseBuffer.length < data.length) {
       this._parseBuffer = new Uint32Array(data.length);
-<<<<<<< HEAD
     }
     this._parser.parse(this._parseBuffer, this._stringDecoder.decode(data, this._parseBuffer));
 
@@ -342,10 +331,6 @@
       this._parseBuffer = new Uint32Array(data.length);
     }
     this._parser.parse(this._parseBuffer, this._utf8Decoder.decode(data, this._parseBuffer));
-=======
-    }
-    this._parser.parse(this._parseBuffer, this._stringDecoder.decode(data, this._parseBuffer));
->>>>>>> 594797e0
 
     buffer = this._terminal.buffer;
     if (buffer.x !== cursorStartX || buffer.y !== cursorStartY) {
@@ -397,15 +382,9 @@
           // found empty cell after fullwidth, need to go 2 cells back
           // it is save to step 2 cells back here
           // since an empty cell is only set by fullwidth chars
-<<<<<<< HEAD
-          bufferRow.addCharToCell(buffer.x - 2, code);
-        } else {
-          bufferRow.addCharToCell(buffer.x - 1, code);
-=======
           bufferRow.addCodepointToCell(buffer.x - 2, code);
         } else {
           bufferRow.addCodepointToCell(buffer.x - 1, code);
->>>>>>> 594797e0
         }
         continue;
       }
@@ -449,20 +428,12 @@
         // a halfwidth char any fullwidth shifted there is lost
         // and will be set to empty cell
         if (bufferRow.loadCell(cols - 1, this._cell).width === 2) {
-<<<<<<< HEAD
-          bufferRow.setDataFromCodePoint(cols - 1, NULL_CELL_CODE, NULL_CELL_WIDTH, curAttr, 0);
-=======
           bufferRow.setCellFromCodePoint(cols - 1, NULL_CELL_CODE, NULL_CELL_WIDTH, curAttr, 0);
->>>>>>> 594797e0
         }
       }
 
       // write current char to buffer and advance cursor
-<<<<<<< HEAD
-      bufferRow.setDataFromCodePoint(buffer.x++, code, chWidth, curAttr, 0);
-=======
       bufferRow.setCellFromCodePoint(buffer.x++, code, chWidth, curAttr, 0);
->>>>>>> 594797e0
 
       // fullwidth char - also set next cell to placeholder stub and advance cursor
       // for graphemes bigger than fullwidth we can simply loop to zero
@@ -470,11 +441,7 @@
       if (chWidth > 0) {
         while (--chWidth) {
           // other than a regular empty cell a cell following a wide char has no width
-<<<<<<< HEAD
-          bufferRow.setDataFromCodePoint(buffer.x++, 0, 0, curAttr, 0);
-=======
           bufferRow.setCellFromCodePoint(buffer.x++, 0, 0, curAttr, 0);
->>>>>>> 594797e0
         }
       }
     }
