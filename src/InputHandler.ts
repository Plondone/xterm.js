/**
 * Copyright (c) 2014 The xterm.js authors. All rights reserved.
 * Copyright (c) 2012-2013, Christopher Jeffrey (MIT License)
 * @license MIT
 */

import { IInputHandler, IInputHandlingTerminal } from './Types';
import { C0, C1 } from 'common/data/EscapeSequences';
import { CHARSETS, DEFAULT_CHARSET } from 'common/data/Charsets';
import { EscapeSequenceParser } from 'common/parser/EscapeSequenceParser';
import { Disposable } from 'common/Lifecycle';
import { concat } from 'common/TypedArrayUtils';
import { StringToUtf32, stringFromCodePoint, utf32ToString, Utf8ToUtf32 } from 'common/input/TextDecoder';
import { DEFAULT_ATTR_DATA } from 'common/buffer/BufferLine';
import { EventEmitter, IEvent } from 'common/EventEmitter';
import { IParsingState, IDcsHandler, IEscapeSequenceParser, IParams, IFunctionIdentifier } from 'common/parser/Types';
import { NULL_CELL_CODE, NULL_CELL_WIDTH, Attributes, FgFlags, BgFlags, Content } from 'common/buffer/Constants';
import { CellData } from 'common/buffer/CellData';
import { AttributeData } from 'common/buffer/AttributeData';
import { IAttributeData, IDisposable, IWindowOptions } from 'common/Types';
import { ICoreService, IBufferService, IOptionsService, ILogService, IDirtyRowService, ICoreMouseService, ICharsetService, IUnicodeService } from 'common/services/Services';
import { OscHandler } from 'common/parser/OscParser';
import { DcsHandler } from 'common/parser/DcsParser';

/**
 * Map collect to glevel. Used in `selectCharset`.
 */
const GLEVEL: {[key: string]: number} = {'(': 0, ')': 1, '*': 2, '+': 3, '-': 1, '.': 2};

/**
 * VT commands done by the parser - FIXME: move this to the parser?
 */
// @vt: #Y   ESC   CSI   "Control Sequence Introducer"   "ESC ["   "Start of a CSI sequence."
// @vt: #Y   ESC   OSC   "Operating System Command"      "ESC ]"   "Start of an OSC sequence."
// @vt: #Y   ESC   DCS   "Device Control String"         "ESC P"   "Start of a DCS sequence."
// @vt: #Y   ESC   ST    "String Terminator"             "ESC \"   "Terminator used for string type sequences."
// @vt: #Y   ESC   PM    "Privacy Message"               "ESC ^"   "Start of a privacy message."
// @vt: #Y   ESC   APC   "Application Program Command"   "ESC _"   "Start of an APC sequence."
// @vt: #Y   C1    CSI   "Control Sequence Introducer"   "\x9B"    "Start of a CSI sequence."
// @vt: #Y   C1    OSC   "Operating System Command"      "\x9D"    "Start of an OSC sequence."
// @vt: #Y   C1    DCS   "Device Control String"         "\x90"    "Start of a DCS sequence."
// @vt: #Y   C1    ST    "String Terminator"             "\x9C"    "Terminator used for string type sequences."
// @vt: #Y   C1    PM    "Privacy Message"               "\x9E"    "Start of a privacy message."
// @vt: #Y   C1    APC   "Application Program Command"   "\x9F"    "Start of an APC sequence."
// @vt: #Y   C0    NUL   "Null"                          "\0, \x00"  "NUL is ignored."
// @vt: #Y   C0    ESC   "Escape"                        "\e, \x1B"  "Start of a sequence. Cancels any other sequence."

/**
 * Document common VT features here that are currently unsupported
 */
// @vt: #N   DCS   SIXEL   "SIXEL Graphics"  "DCS Ps ; Ps ; Ps ; q 	Pt ST"   "Draw SIXEL image starting at cursor position."
// @vt: #N   OSC    1   "Set Icon Name"  "OSC 1 ; Pt BEL"  "Set icon name."

/**
 * Max length of the UTF32 input buffer. Real memory consumption is 4 times higher.
 */
const MAX_PARSEBUFFER_LENGTH = 131072;

/**
 * Limit length of title and icon name stacks.
 */
const STACK_LIMIT = 10;

// map params to window option
function paramToWindowOption(n: number, opts: IWindowOptions): boolean {
  if (n > 24) {
    return opts.setWinLines || false;
  }
  switch (n) {
    case 1: return !!opts.restoreWin;
    case 2: return !!opts.minimizeWin;
    case 3: return !!opts.setWinPosition;
    case 4: return !!opts.setWinSizePixels;
    case 5: return !!opts.raiseWin;
    case 6: return !!opts.lowerWin;
    case 7: return !!opts.refreshWin;
    case 8: return !!opts.setWinSizeChars;
    case 9: return !!opts.maximizeWin;
    case 10: return !!opts.fullscreenWin;
    case 11: return !!opts.getWinState;
    case 13: return !!opts.getWinPosition;
    case 14: return !!opts.getWinSizePixels;
    case 15: return !!opts.getScreenSizePixels;
    case 16: return !!opts.getCellSizePixels;
    case 18: return !!opts.getWinSizeChars;
    case 19: return !!opts.getScreenSizeChars;
    case 20: return !!opts.getIconTitle;
    case 21: return !!opts.getWinTitle;
    case 22: return !!opts.pushTitle;
    case 23: return !!opts.popTitle;
    case 24: return !!opts.setWinLines;
  }
  return false;
}



/**
 * DCS subparser implementations
 */

/**
 * DCS $ q Pt ST
 *   DECRQSS (https://vt100.net/docs/vt510-rm/DECRQSS.html)
 *   Request Status String (DECRQSS), VT420 and up.
 *   Response: DECRPSS (https://vt100.net/docs/vt510-rm/DECRPSS.html)
 *
 * @vt: #P[See limited support below.]  DCS   DECRQSS   "Request Selection or Setting"  "DCS $ q Pt ST"   "Request several terminal settings."
 * Response is in the form `ESC P 1 $ r Pt ST` for valid requests, where `Pt` contains the corresponding CSI string,
 * `ESC P 0 ST` for invalid requests.
 *
 * Supported requests and responses:
 *
 * | Type                             | Request           | Response (`Pt`)                                       |
 * | -------------------------------- | ----------------- | ----------------------------------------------------- |
 * | Graphic Rendition (SGR)          | `DCS $ q m ST`    | always reporting `0m` (currently broken)              |
 * | Top and Bottom Margins (DECSTBM) | `DCS $ q r ST`    | `Ps ; Ps r`                                           |
 * | Cursor Style (DECSCUSR)          | `DCS $ q SP q ST` | `Ps SP q`                                             |
 * | Protection Attribute (DECSCA)    | `DCS $ q " q ST`  | always reporting `0 " q` (DECSCA is unsupported)      |
 * | Conformance Level (DECSCL)       | `DCS $ q " p ST`  | always reporting `61 ; 1 " p` (DECSCL is unsupported) |
 *
 *
 * TODO:
 * - fix SGR report
 * - either implement DECSCA or remove the report
 * - either check which conformance is better suited or remove the report completely
 *   --> we are currently a mixture of all up to VT400 but dont follow anyone strictly
 */
class DECRQSS implements IDcsHandler {
  private _data: Uint32Array = new Uint32Array(0);

  constructor(
    private _bufferService: IBufferService,
    private _coreService: ICoreService,
    private _logService: ILogService,
    private _optionsService: IOptionsService
  ) { }

  hook(params: IParams): void {
    this._data = new Uint32Array(0);
  }

  put(data: Uint32Array, start: number, end: number): void {
    this._data = concat(this._data, data.subarray(start, end));
  }

  unhook(success: boolean): void {
    if (!success) {
      this._data = new Uint32Array(0);
      return;
    }
    const data = utf32ToString(this._data);
    this._data = new Uint32Array(0);
    switch (data) {
      // valid: DCS 1 $ r Pt ST (xterm)
      case '"q': // DECSCA
        return this._coreService.triggerDataEvent(`${C0.ESC}P1$r0"q${C0.ESC}\\`);
      case '"p': // DECSCL
        return this._coreService.triggerDataEvent(`${C0.ESC}P1$r61;1"p${C0.ESC}\\`);
      case 'r': // DECSTBM
        const pt = '' + (this._bufferService.buffer.scrollTop + 1) +
                ';' + (this._bufferService.buffer.scrollBottom + 1) + 'r';
        return this._coreService.triggerDataEvent(`${C0.ESC}P1$r${pt}${C0.ESC}\\`);
      case 'm': // SGR
        // TODO: report real settings instead of 0m
        return this._coreService.triggerDataEvent(`${C0.ESC}P1$r0m${C0.ESC}\\`);
      case ' q': // DECSCUSR
        const STYLES: {[key: string]: number} = {'block': 2, 'underline': 4, 'bar': 6};
        let style = STYLES[this._optionsService.options.cursorStyle];
        style -= this._optionsService.options.cursorBlink ? 1 : 0;
        return this._coreService.triggerDataEvent(`${C0.ESC}P1$r${style} q${C0.ESC}\\`);
      default:
        // invalid: DCS 0 $ r Pt ST (xterm)
        this._logService.debug('Unknown DCS $q %s', data);
        this._coreService.triggerDataEvent(`${C0.ESC}P0$r${C0.ESC}\\`);
    }
  }
}

/**
 * DCS Ps; Ps| Pt ST
 *   DECUDK (https://vt100.net/docs/vt510-rm/DECUDK.html)
 *   not supported
 *
 * @vt: #N  DCS   DECUDK   "User Defined Keys"  "DCS Ps ; Ps | Pt ST"   "Definitions for user-defined keys."
 */

/**
 * DCS + q Pt ST (xterm)
 *   Request Terminfo String
 *   not implemented
 *
 * @vt: #N  DCS   XTGETTCAP   "Request Terminfo String"  "DCS + q Pt ST"   "Request Terminfo String."
 */

/**
 * DCS + p Pt ST (xterm)
 *   Set Terminfo Data
 *   not supported
 *
 * @vt: #N  DCS   XTSETTCAP   "Set Terminfo Data"  "DCS + p Pt ST"   "Set Terminfo Data."
 */



/**
 * The terminal's standard implementation of IInputHandler, this handles all
 * input from the Parser.
 *
 * Refer to http://invisible-island.net/xterm/ctlseqs/ctlseqs.html to understand
 * each function's header comment.
 */
export class InputHandler extends Disposable implements IInputHandler {
  private _parseBuffer: Uint32Array = new Uint32Array(4096);
  private _stringDecoder: StringToUtf32 = new StringToUtf32();
  private _utf8Decoder: Utf8ToUtf32 = new Utf8ToUtf32();
  private _workCell: CellData = new CellData();
  private _windowTitle = '';
  private _iconName = '';
  private _windowTitleStack: string[] = [];
  private _iconNameStack: string[] = [];

  private _curAttrData: IAttributeData = DEFAULT_ATTR_DATA.clone();
  private _eraseAttrDataInternal: IAttributeData = DEFAULT_ATTR_DATA.clone();

  private _onRequestRefreshRows = new EventEmitter<number, number>();
  public get onRequestRefreshRows(): IEvent<number, number> { return this._onRequestRefreshRows.event; }
  private _onRequestReset = new EventEmitter<void>();
  public get onRequestReset(): IEvent<void> { return this._onRequestReset.event; }
  private _onRequestBell = new EventEmitter<void>();
  public get onRequestBell(): IEvent<void> { return this._onRequestBell.event; }
  private _onCursorMove = new EventEmitter<void>();
  public get onCursorMove(): IEvent<void> { return this._onCursorMove.event; }
  private _onLineFeed = new EventEmitter<void>();
  public get onLineFeed(): IEvent<void> { return this._onLineFeed.event; }
  private _onScroll = new EventEmitter<number>();
  public get onScroll(): IEvent<number> { return this._onScroll.event; }

  constructor(
    private _terminal: IInputHandlingTerminal,
    private readonly _bufferService: IBufferService,
    private readonly _charsetService: ICharsetService,
    private readonly _coreService: ICoreService,
    private readonly _dirtyRowService: IDirtyRowService,
    private readonly _logService: ILogService,
    private readonly _optionsService: IOptionsService,
    private readonly _coreMouseService: ICoreMouseService,
    private readonly _unicodeService: IUnicodeService,
    private readonly _parser: IEscapeSequenceParser = new EscapeSequenceParser())
  {
    super();
    this.register(this._parser);

    /**
     * custom fallback handlers
     */
    this._parser.setCsiHandlerFallback((ident, params) => {
      this._logService.debug('Unknown CSI code: ', { identifier: this._parser.identToString(ident), params: params.toArray() });
    });
    this._parser.setEscHandlerFallback(ident => {
      this._logService.debug('Unknown ESC code: ', { identifier: this._parser.identToString(ident) });
    });
    this._parser.setExecuteHandlerFallback(code => {
      this._logService.debug('Unknown EXECUTE code: ', { code });
    });
    this._parser.setOscHandlerFallback((identifier, action, data) => {
      this._logService.debug('Unknown OSC code: ', { identifier, action, data });
    });
    this._parser.setDcsHandlerFallback((ident, action, payload) => {
      if (action === 'HOOK') {
        payload = payload.toArray();
      }
      this._logService.debug('Unknown DCS code: ', { identifier: this._parser.identToString(ident), action, payload });
    });

    /**
     * print handler
     */
    this._parser.setPrintHandler((data, start, end) => this.print(data, start, end));

    /**
     * CSI handler
     */
    this._parser.setCsiHandler({final: '@'}, params => this.insertChars(params));
    this._parser.setCsiHandler({intermediates: ' ', final: '@'}, params => this.scrollLeft(params));
    this._parser.setCsiHandler({final: 'A'}, params => this.cursorUp(params));
    this._parser.setCsiHandler({intermediates: ' ', final: 'A'}, params => this.scrollRight(params));
    this._parser.setCsiHandler({final: 'B'}, params => this.cursorDown(params));
    this._parser.setCsiHandler({final: 'C'}, params => this.cursorForward(params));
    this._parser.setCsiHandler({final: 'D'}, params => this.cursorBackward(params));
    this._parser.setCsiHandler({final: 'E'}, params => this.cursorNextLine(params));
    this._parser.setCsiHandler({final: 'F'}, params => this.cursorPrecedingLine(params));
    this._parser.setCsiHandler({final: 'G'}, params => this.cursorCharAbsolute(params));
    this._parser.setCsiHandler({final: 'H'}, params => this.cursorPosition(params));
    this._parser.setCsiHandler({final: 'I'}, params => this.cursorForwardTab(params));
    this._parser.setCsiHandler({final: 'J'}, params => this.eraseInDisplay(params));
    this._parser.setCsiHandler({prefix: '?', final: 'J'}, params => this.eraseInDisplay(params));
    this._parser.setCsiHandler({final: 'K'}, params => this.eraseInLine(params));
    this._parser.setCsiHandler({prefix: '?', final: 'K'}, params => this.eraseInLine(params));
    this._parser.setCsiHandler({final: 'L'}, params => this.insertLines(params));
    this._parser.setCsiHandler({final: 'M'}, params => this.deleteLines(params));
    this._parser.setCsiHandler({final: 'P'}, params => this.deleteChars(params));
    this._parser.setCsiHandler({final: 'S'}, params => this.scrollUp(params));
    this._parser.setCsiHandler({final: 'T'}, params => this.scrollDown(params));
    this._parser.setCsiHandler({final: 'X'}, params => this.eraseChars(params));
    this._parser.setCsiHandler({final: 'Z'}, params => this.cursorBackwardTab(params));
    this._parser.setCsiHandler({final: '`'}, params => this.charPosAbsolute(params));
    this._parser.setCsiHandler({final: 'a'}, params => this.hPositionRelative(params));
    this._parser.setCsiHandler({final: 'b'}, params => this.repeatPrecedingCharacter(params));
    this._parser.setCsiHandler({final: 'c'}, params => this.sendDeviceAttributesPrimary(params));
    this._parser.setCsiHandler({prefix: '>', final: 'c'}, params => this.sendDeviceAttributesSecondary(params));
    this._parser.setCsiHandler({final: 'd'}, params => this.linePosAbsolute(params));
    this._parser.setCsiHandler({final: 'e'}, params => this.vPositionRelative(params));
    this._parser.setCsiHandler({final: 'f'}, params => this.hVPosition(params));
    this._parser.setCsiHandler({final: 'g'}, params => this.tabClear(params));
    this._parser.setCsiHandler({final: 'h'}, params => this.setMode(params));
    this._parser.setCsiHandler({prefix: '?', final: 'h'}, params => this.setModePrivate(params));
    this._parser.setCsiHandler({final: 'l'}, params => this.resetMode(params));
    this._parser.setCsiHandler({prefix: '?', final: 'l'}, params => this.resetModePrivate(params));
    this._parser.setCsiHandler({final: 'm'}, params => this.charAttributes(params));
    this._parser.setCsiHandler({final: 'n'}, params => this.deviceStatus(params));
    this._parser.setCsiHandler({prefix: '?', final: 'n'}, params => this.deviceStatusPrivate(params));
    this._parser.setCsiHandler({intermediates: '!', final: 'p'}, params => this.softReset(params));
    this._parser.setCsiHandler({intermediates: ' ', final: 'q'}, params => this.setCursorStyle(params));
    this._parser.setCsiHandler({final: 'r'}, params => this.setScrollRegion(params));
    this._parser.setCsiHandler({final: 's'}, params => this.saveCursor(params));
    this._parser.setCsiHandler({final: 't'}, params => this.windowOptions(params));
    this._parser.setCsiHandler({final: 'u'}, params => this.restoreCursor(params));
    this._parser.setCsiHandler({intermediates: '\'', final: '}'}, params => this.insertColumns(params));
    this._parser.setCsiHandler({intermediates: '\'', final: '~'}, params => this.deleteColumns(params));

    /**
     * execute handler
     */
    this._parser.setExecuteHandler(C0.BEL, () => this.bell());
    this._parser.setExecuteHandler(C0.LF, () => this.lineFeed());
    this._parser.setExecuteHandler(C0.VT, () => this.lineFeed());
    this._parser.setExecuteHandler(C0.FF, () => this.lineFeed());
    this._parser.setExecuteHandler(C0.CR, () => this.carriageReturn());
    this._parser.setExecuteHandler(C0.BS, () => this.backspace());
    this._parser.setExecuteHandler(C0.HT, () => this.tab());
    this._parser.setExecuteHandler(C0.SO, () => this.shiftOut());
    this._parser.setExecuteHandler(C0.SI, () => this.shiftIn());
    // FIXME:   What do to with missing? Old code just added those to print.

    this._parser.setExecuteHandler(C1.IND, () => this.index());
    this._parser.setExecuteHandler(C1.NEL, () => this.nextLine());
    this._parser.setExecuteHandler(C1.HTS, () => this.tabSet());

    /**
     * OSC handler
     */
    //   0 - icon name + title
    this._parser.setOscHandler(0, new OscHandler((data: string) => { this.setTitle(data); this.setIconName(data); }));
    //   1 - icon name
    this._parser.setOscHandler(1, new OscHandler((data: string) => this.setIconName(data)));
    //   2 - title
    this._parser.setOscHandler(2, new OscHandler((data: string) => this.setTitle(data)));
    //   3 - set property X in the form "prop=value"
    //   4 - Change Color Number
    //   5 - Change Special Color Number
    //   6 - Enable/disable Special Color Number c
    //   7 - current directory? (not in xterm spec, see https://gitlab.com/gnachman/iterm2/issues/3939)
    //  10 - Change VT100 text foreground color to Pt.
    //  11 - Change VT100 text background color to Pt.
    //  12 - Change text cursor color to Pt.
    //  13 - Change mouse foreground color to Pt.
    //  14 - Change mouse background color to Pt.
    //  15 - Change Tektronix foreground color to Pt.
    //  16 - Change Tektronix background color to Pt.
    //  17 - Change highlight background color to Pt.
    //  18 - Change Tektronix cursor color to Pt.
    //  19 - Change highlight foreground color to Pt.
    //  46 - Change Log File to Pt.
    //  50 - Set Font to Pt.
    //  51 - reserved for Emacs shell.
    //  52 - Manipulate Selection Data.
    // 104 ; c - Reset Color Number c.
    // 105 ; c - Reset Special Color Number c.
    // 106 ; c; f - Enable/disable Special Color Number c.
    // 110 - Reset VT100 text foreground color.
    // 111 - Reset VT100 text background color.
    // 112 - Reset text cursor color.
    // 113 - Reset mouse foreground color.
    // 114 - Reset mouse background color.
    // 115 - Reset Tektronix foreground color.
    // 116 - Reset Tektronix background color.
    // 117 - Reset highlight color.
    // 118 - Reset Tektronix cursor color.
    // 119 - Reset highlight foreground color.

    /**
     * ESC handlers
     */
    this._parser.setEscHandler({final: '7'}, () => this.saveCursor());
    this._parser.setEscHandler({final: '8'}, () => this.restoreCursor());
    this._parser.setEscHandler({final: 'D'}, () => this.index());
    this._parser.setEscHandler({final: 'E'}, () => this.nextLine());
    this._parser.setEscHandler({final: 'H'}, () => this.tabSet());
    this._parser.setEscHandler({final: 'M'}, () => this.reverseIndex());
    this._parser.setEscHandler({final: '='}, () => this.keypadApplicationMode());
    this._parser.setEscHandler({final: '>'}, () => this.keypadNumericMode());
    this._parser.setEscHandler({final: 'c'}, () => this.fullReset());
    this._parser.setEscHandler({final: 'n'}, () => this.setgLevel(2));
    this._parser.setEscHandler({final: 'o'}, () => this.setgLevel(3));
    this._parser.setEscHandler({final: '|'}, () => this.setgLevel(3));
    this._parser.setEscHandler({final: '}'}, () => this.setgLevel(2));
    this._parser.setEscHandler({final: '~'}, () => this.setgLevel(1));
    this._parser.setEscHandler({intermediates: '%', final: '@'}, () => this.selectDefaultCharset());
    this._parser.setEscHandler({intermediates: '%', final: 'G'}, () => this.selectDefaultCharset());
    for (const flag in CHARSETS) {
      this._parser.setEscHandler({intermediates: '(', final: flag}, () => this.selectCharset('(' + flag));
      this._parser.setEscHandler({intermediates: ')', final: flag}, () => this.selectCharset(')' + flag));
      this._parser.setEscHandler({intermediates: '*', final: flag}, () => this.selectCharset('*' + flag));
      this._parser.setEscHandler({intermediates: '+', final: flag}, () => this.selectCharset('+' + flag));
      this._parser.setEscHandler({intermediates: '-', final: flag}, () => this.selectCharset('-' + flag));
      this._parser.setEscHandler({intermediates: '.', final: flag}, () => this.selectCharset('.' + flag));
      this._parser.setEscHandler({intermediates: '/', final: flag}, () => this.selectCharset('/' + flag)); // TODO: supported?
    }
    this._parser.setEscHandler({intermediates: '#', final: '8'}, () => this.screenAlignmentPattern());

    /**
     * error handler
     */
    this._parser.setErrorHandler((state: IParsingState) => {
      this._logService.error('Parsing error: ', state);
      return state;
    });

    /**
     * DCS handler
     */
    this._parser.setDcsHandler({intermediates: '$', final: 'q'}, new DECRQSS(this._bufferService, this._coreService, this._logService, this._optionsService));
  }

  public dispose(): void {
    super.dispose();
  }

  public parse(data: string | Uint8Array): void {
    let buffer = this._bufferService.buffer;
    const cursorStartX = buffer.x;
    const cursorStartY = buffer.y;

    this._logService.debug('parsing data', data);

    // resize input buffer if needed
    if (this._parseBuffer.length < data.length) {
      if (this._parseBuffer.length < MAX_PARSEBUFFER_LENGTH) {
        this._parseBuffer = new Uint32Array(Math.min(data.length, MAX_PARSEBUFFER_LENGTH));
      }
    }

    // Clear the dirty row service so we know which lines changed as a result of parsing
    this._dirtyRowService.clearRange();

    // process big data in smaller chunks
    if (data.length > MAX_PARSEBUFFER_LENGTH) {
      for (let i = 0; i < data.length; i += MAX_PARSEBUFFER_LENGTH) {
        const end = i + MAX_PARSEBUFFER_LENGTH < data.length ? i + MAX_PARSEBUFFER_LENGTH : data.length;
        const len = (typeof data === 'string')
          ? this._stringDecoder.decode(data.substring(i, end), this._parseBuffer)
          : this._utf8Decoder.decode(data.subarray(i, end), this._parseBuffer);
        this._parser.parse(this._parseBuffer, len);
      }
    } else {
      const len = (typeof data === 'string')
        ? this._stringDecoder.decode(data, this._parseBuffer)
        : this._utf8Decoder.decode(data, this._parseBuffer);
      this._parser.parse(this._parseBuffer, len);
    }

    buffer = this._bufferService.buffer;
    if (buffer.x !== cursorStartX || buffer.y !== cursorStartY) {
      this._onCursorMove.fire();
    }

    // Refresh any dirty rows accumulated as part of parsing
    this._onRequestRefreshRows.fire(this._dirtyRowService.start, this._dirtyRowService.end);
  }

  public print(data: Uint32Array, start: number, end: number): void {
    let code: number;
    let chWidth: number;
    const buffer = this._bufferService.buffer;
    const charset = this._charsetService.charset;
    const screenReaderMode = this._optionsService.options.screenReaderMode;
    const cols = this._bufferService.cols;
    const wraparoundMode = this._coreService.decPrivateModes.wraparound;
    const insertMode = this._terminal.insertMode;
    const curAttr = this._curAttrData;
    let bufferRow = buffer.lines.get(buffer.y + buffer.ybase);

    this._dirtyRowService.markDirty(buffer.y);

    // handle wide chars: reset start_cell-1 if we would overwrite the second cell of a wide char
    if (buffer.x && end - start > 0 && bufferRow.getWidth(buffer.x - 1) === 2) {
      bufferRow.setCellFromCodePoint(buffer.x - 1, 0, 1, curAttr.fg, curAttr.bg);
    }

    for (let pos = start; pos < end; ++pos) {
      code = data[pos];

      // calculate print space
      // expensive call, therefore we save width in line buffer
      chWidth = this._unicodeService.wcwidth(code);

      // get charset replacement character
      // charset is only defined for ASCII, therefore we only
      // search for an replacement char if code < 127
      if (code < 127 && charset) {
        const ch = charset[String.fromCharCode(code)];
        if (ch) {
          code = ch.charCodeAt(0);
        }
      }

      if (screenReaderMode) {
        this._terminal.onA11yCharEmitter.fire(stringFromCodePoint(code));
      }

      // insert combining char at last cursor position
      // buffer.x should never be 0 for a combining char
      // since they always follow a cell consuming char
      // therefore we can test for buffer.x to avoid overflow left
      if (!chWidth && buffer.x) {
        if (!bufferRow.getWidth(buffer.x - 1)) {
          // found empty cell after fullwidth, need to go 2 cells back
          // it is save to step 2 cells back here
          // since an empty cell is only set by fullwidth chars
          bufferRow.addCodepointToCell(buffer.x - 2, code);
        } else {
          bufferRow.addCodepointToCell(buffer.x - 1, code);
        }
        continue;
      }

      // goto next line if ch would overflow
      // NOTE: To avoid costly width checks here,
      // the terminal does not allow a cols < 2.
      if (buffer.x + chWidth - 1 >= cols) {
        // autowrap - DECAWM
        // automatically wraps to the beginning of the next line
        if (wraparoundMode) {
          buffer.x = 0;
          buffer.y++;
          if (buffer.y === buffer.scrollBottom + 1) {
            buffer.y--;
            this._terminal.scroll(this._eraseAttrData(), true);
          } else {
            if (buffer.y >= this._bufferService.rows) {
              buffer.y = this._bufferService.rows - 1;
            }
            // The line already exists (eg. the initial viewport), mark it as a
            // wrapped line
            buffer.lines.get(buffer.y).isWrapped = true;
          }
          // row changed, get it again
          bufferRow = buffer.lines.get(buffer.y + buffer.ybase);
        } else {
          buffer.x = cols - 1;
          if (chWidth === 2) {
            // FIXME: check for xterm behavior
            // What to do here? We got a wide char that does not fit into last cell
            continue;
          }
        }
      }

      // insert mode: move characters to right
      if (insertMode) {
        // right shift cells according to the width
        bufferRow.insertCells(buffer.x, chWidth, buffer.getNullCell(curAttr), curAttr);
        // test last cell - since the last cell has only room for
        // a halfwidth char any fullwidth shifted there is lost
        // and will be set to empty cell
        if (bufferRow.getWidth(cols - 1) === 2) {
          bufferRow.setCellFromCodePoint(cols - 1, NULL_CELL_CODE, NULL_CELL_WIDTH, curAttr.fg, curAttr.bg);
        }
      }

      // write current char to buffer and advance cursor
      bufferRow.setCellFromCodePoint(buffer.x++, code, chWidth, curAttr.fg, curAttr.bg);

      // fullwidth char - also set next cell to placeholder stub and advance cursor
      // for graphemes bigger than fullwidth we can simply loop to zero
      // we already made sure above, that buffer.x + chWidth will not overflow right
      if (chWidth > 0) {
        while (--chWidth) {
          // other than a regular empty cell a cell following a wide char has no width
          bufferRow.setCellFromCodePoint(buffer.x++, 0, 0, curAttr.fg, curAttr.bg);
        }
      }
    }
    // store last char in Parser.precedingCodepoint for REP to work correctly
    // This needs to check whether:
    //  - fullwidth + surrogates: reset
    //  - combining: only base char gets carried on (bug in xterm?)
    if (end - start > 0) {
      bufferRow.loadCell(buffer.x - 1, this._workCell);
      if (this._workCell.getWidth() === 2 || this._workCell.getCode() > 0xFFFF) {
        this._parser.precedingCodepoint = 0;
      } else if (this._workCell.isCombined()) {
        this._parser.precedingCodepoint = this._workCell.getChars().charCodeAt(0);
      } else {
        this._parser.precedingCodepoint = this._workCell.content;
      }
    }

    // handle wide chars: reset cell to the right if it is second cell of a wide char
    if (buffer.x < cols && end - start > 0 && bufferRow.getWidth(buffer.x) === 0 && !bufferRow.hasContent(buffer.x)) {
      bufferRow.setCellFromCodePoint(buffer.x, 0, 1, curAttr.fg, curAttr.bg);
    }

    this._dirtyRowService.markDirty(buffer.y);
  }

  /**
   * Forward addCsiHandler from parser.
   */
  public addCsiHandler(id: IFunctionIdentifier, callback: (params: IParams) => boolean): IDisposable {
    if (id.final === 't' && !id.prefix && !id.intermediates) {
      // security: always check whether window option is allowed
      return this._parser.addCsiHandler(id, params => {
        if (!paramToWindowOption(params.params[0], this._optionsService.options.windowOptions)) {
          return true;
        }
        return callback(params);
      });
    }
    return this._parser.addCsiHandler(id, callback);
  }

  /**
   * Forward addDcsHandler from parser.
   */
  public addDcsHandler(id: IFunctionIdentifier, callback: (data: string, param: IParams) => boolean): IDisposable {
    return this._parser.addDcsHandler(id, new DcsHandler(callback));
  }

  /**
   * Forward addEscHandler from parser.
   */
  public addEscHandler(id: IFunctionIdentifier, callback: () => boolean): IDisposable {
    return this._parser.addEscHandler(id, callback);
  }

  /**
   * Forward addOscHandler from parser.
   */
  public addOscHandler(ident: number, callback: (data: string) => boolean): IDisposable {
    return this._parser.addOscHandler(ident, new OscHandler(callback));
  }

  /**
   * BEL
   * Bell (Ctrl-G).
   *
   * @vt: #Y   C0    BEL   "Bell"  "\a, \x07"  "Ring the bell."
   * The behavior of the bell is further customizable with `ITerminalOptions.bellStyle`
   * and `ITerminalOptions.bellSound`.
   */
  public bell(): void {
    this._onRequestBell.fire();
  }

  /**
   * LF
   * Line Feed or New Line (NL).  (LF  is Ctrl-J).
   *
   * @vt: #Y   C0    LF   "Line Feed"            "\n, \x0A"  "Move the cursor one row down, scrolling if needed."
   * Scrolling is restricted to scroll margins and will only happen on the bottom line.
   *
   * @vt: #Y   C0    VT   "Vertical Tabulation"  "\v, \x0B"  "Treated as LF."
   * @vt: #Y   C0    FF   "Form Feed"            "\f, \x0C"  "Treated as LF."
   */
  public lineFeed(): void {
    // make buffer local for faster access
    const buffer = this._bufferService.buffer;

    this._dirtyRowService.markDirty(buffer.y);
    if (this._optionsService.options.convertEol) {
      buffer.x = 0;
    }
    buffer.y++;
    if (buffer.y === buffer.scrollBottom + 1) {
      buffer.y--;
      this._terminal.scroll(this._eraseAttrData());
    } else if (buffer.y >= this._bufferService.rows) {
      buffer.y = this._bufferService.rows - 1;
    }
    // If the end of the line is hit, prevent this action from wrapping around to the next line.
    if (buffer.x >= this._bufferService.cols) {
      buffer.x--;
    }
    this._dirtyRowService.markDirty(buffer.y);

    this._onLineFeed.fire();
  }

  /**
   * CR
   * Carriage Return (Ctrl-M).
   *
   * @vt: #Y   C0    CR   "Carriage Return"  "\r, \x0D"  "Move the cursor to the beginning of the row."
   */
  public carriageReturn(): void {
    this._bufferService.buffer.x = 0;
  }

  /**
   * BS
   * Backspace (Ctrl-H).
   *
   * @vt: #Y   C0    BS   "Backspace"  "\b, \x08"  "Move the cursor one position to the left."
   */
  public backspace(): void {
    this._restrictCursor();
    if (this._bufferService.buffer.x > 0) {
      this._bufferService.buffer.x--;
    }
  }

  /**
   * TAB
   * Horizontal Tab (HT) (Ctrl-I).
   *
   * @vt: #Y   C0    HT   "Horizontal Tabulation"  "\t, \x09"  "Move the cursor to the next character tab stop."
   */
  public tab(): void {
    if (this._bufferService.buffer.x >= this._bufferService.cols) {
      return;
    }
    const originalX = this._bufferService.buffer.x;
    this._bufferService.buffer.x = this._bufferService.buffer.nextStop();
    if (this._optionsService.options.screenReaderMode) {
      this._terminal.onA11yTabEmitter.fire(this._bufferService.buffer.x - originalX);
    }
  }

  /**
   * SO
   * Shift Out (Ctrl-N) -> Switch to Alternate Character Set.  This invokes the
   * G1 character set.
   *
   * @vt: #P[Only limited ISO-2022 charset support.]  C0    SO   "Shift Out"  "\x0E"  "Switch to an alternative character set."
   */
  public shiftOut(): void {
    this._charsetService.setgLevel(1);
  }

  /**
   * SI
   * Shift In (Ctrl-O) -> Switch to Standard Character Set.  This invokes the G0
   * character set (the default).
   *
   * @vt: #Y   C0    SI   "Shift In"   "\x0F"  "Return to regular character set after Shift Out."
   */
  public shiftIn(): void {
    this._charsetService.setgLevel(0);
  }

  /**
   * Restrict cursor to viewport size / scroll margin (origin mode).
   */
  private _restrictCursor(): void {
    this._bufferService.buffer.x = Math.min(this._bufferService.cols - 1, Math.max(0, this._bufferService.buffer.x));
    this._bufferService.buffer.y = this._coreService.decPrivateModes.origin
      ? Math.min(this._bufferService.buffer.scrollBottom, Math.max(this._bufferService.buffer.scrollTop, this._bufferService.buffer.y))
      : Math.min(this._bufferService.rows - 1, Math.max(0, this._bufferService.buffer.y));
    this._dirtyRowService.markDirty(this._bufferService.buffer.y);
  }

  /**
   * Set absolute cursor position.
   */
  private _setCursor(x: number, y: number): void {
    this._dirtyRowService.markDirty(this._bufferService.buffer.y);
    if (this._coreService.decPrivateModes.origin) {
      this._bufferService.buffer.x = x;
      this._bufferService.buffer.y = this._bufferService.buffer.scrollTop + y;
    } else {
      this._bufferService.buffer.x = x;
      this._bufferService.buffer.y = y;
    }
    this._restrictCursor();
    this._dirtyRowService.markDirty(this._bufferService.buffer.y);
  }

  /**
   * Set relative cursor position.
   */
  private _moveCursor(x: number, y: number): void {
    // for relative changes we have to make sure we are within 0 .. cols/rows - 1
    // before calculating the new position
    this._restrictCursor();
    this._setCursor(this._bufferService.buffer.x + x, this._bufferService.buffer.y + y);
  }

  /**
   * CSI Ps A
   * Cursor Up Ps Times (default = 1) (CUU).
   *
   * @vt: #Y CSI CUU   "Cursor Up"   "CSI Ps A"  "Move cursor `Ps` times up (default=1)."
   * If the cursor would pass the top scroll margin, it will stop there.
   */
  public cursorUp(params: IParams): void {
    // stop at scrollTop
    const diffToTop = this._bufferService.buffer.y - this._bufferService.buffer.scrollTop;
    if (diffToTop >= 0) {
      this._moveCursor(0, -Math.min(diffToTop, params.params[0] || 1));
    } else {
      this._moveCursor(0, -(params.params[0] || 1));
    }
  }

  /**
   * CSI Ps B
   * Cursor Down Ps Times (default = 1) (CUD).
   *
   * @vt: #Y CSI CUD   "Cursor Down"   "CSI Ps B"  "Move cursor `Ps` times down (default=1)."
   * If the cursor would pass the bottom scroll margin, it will stop there.
   */
  public cursorDown(params: IParams): void {
    // stop at scrollBottom
    const diffToBottom = this._bufferService.buffer.scrollBottom - this._bufferService.buffer.y;
    if (diffToBottom >= 0) {
      this._moveCursor(0, Math.min(diffToBottom, params.params[0] || 1));
    } else {
      this._moveCursor(0, params.params[0] || 1);
    }
  }

  /**
   * CSI Ps C
   * Cursor Forward Ps Times (default = 1) (CUF).
   *
   * @vt: #Y CSI CUF   "Cursor Forward"    "CSI Ps C"  "Move cursor `Ps` times forward (default=1)."
   */
  public cursorForward(params: IParams): void {
    this._moveCursor(params.params[0] || 1, 0);
  }

  /**
   * CSI Ps D
   * Cursor Backward Ps Times (default = 1) (CUB).
   *
   * @vt: #Y CSI CUB   "Cursor Backward"   "CSI Ps D"  "Move cursor `Ps` times backward (default=1)."
   */
  public cursorBackward(params: IParams): void {
    this._moveCursor(-(params.params[0] || 1), 0);
  }

  /**
   * CSI Ps E
   * Cursor Next Line Ps Times (default = 1) (CNL).
   * Other than cursorDown (CUD) also set the cursor to first column.
   *
   * @vt: #Y CSI CNL   "Cursor Next Line"  "CSI Ps E"  "Move cursor `Ps` times down (default=1) and to the first column."
   * Same as CUD, additionally places the cursor at the first column.
   */
  public cursorNextLine(params: IParams): void {
    this.cursorDown(params);
    this._bufferService.buffer.x = 0;
  }

  /**
   * CSI Ps F
   * Cursor Previous Line Ps Times (default = 1) (CPL).
   * Other than cursorUp (CUU) also set the cursor to first column.
   *
   * @vt: #Y CSI CPL   "Cursor Backward"   "CSI Ps F"  "Move cursor `Ps` times up (default=1) and to the first column."
   * Same as CUU, additionally places the cursor at the first column.
   */
  public cursorPrecedingLine(params: IParams): void {
    this.cursorUp(params);
    this._bufferService.buffer.x = 0;
  }

  /**
   * CSI Ps G
   * Cursor Character Absolute  [column] (default = [row,1]) (CHA).
   *
   * @vt: #Y CSI CHA   "Cursor Horizontal Absolute" "CSI Ps G" "Move cursor to `Ps`-th column of the active row (default=1)."
   */
  public cursorCharAbsolute(params: IParams): void {
    this._setCursor((params.params[0] || 1) - 1, this._bufferService.buffer.y);
  }

  /**
   * CSI Ps ; Ps H
   * Cursor Position [row;column] (default = [1,1]) (CUP).
   *
   * @vt: #Y CSI CUP   "Cursor Position"   "CSI Ps ; Ps H"  "Set cursor to position [`Ps`, `Ps`] (default = [1, 1])."
   * If ORIGIN mode is set, places the cursor to the absolute position within the scroll margins.
   * If ORIGIN mode is not set, places the cursor to the absolute position within the viewport.
   * Note that the coordinates are 1-based, thus the top left position starts at `1 ; 1`.
   */
  public cursorPosition(params: IParams): void {
    this._setCursor(
      // col
      (params.length >= 2) ? (params.params[1] || 1) - 1 : 0,
      // row
      (params.params[0] || 1) - 1);
  }

  /**
   * CSI Pm `  Character Position Absolute
   *   [column] (default = [row,1]) (HPA).
   * Currently same functionality as CHA.
   *
   * @vt: #Y CSI HPA   "Horizontal Position Absolute"  "CSI Ps ` " "Same as CHA."
   */
  public charPosAbsolute(params: IParams): void {
    this._setCursor((params.params[0] || 1) - 1, this._bufferService.buffer.y);
  }

  /**
   * CSI Pm a  Character Position Relative
   *   [columns] (default = [row,col+1]) (HPR)
   *
   * @vt: #Y CSI HPR   "Horizontal Position Relative"  "CSI Ps a"  "Same as CUF."
   */
  public hPositionRelative(params: IParams): void {
    this._moveCursor(params.params[0] || 1, 0);
  }

  /**
   * CSI Pm d  Vertical Position Absolute (VPA)
   *   [row] (default = [1,column])
   *
   * @vt: #Y CSI VPA   "Vertical Position Absolute"    "CSI Ps d"  "Move cursor to `Ps`-th row (default=1)."
   */
  public linePosAbsolute(params: IParams): void {
    this._setCursor(this._bufferService.buffer.x, (params.params[0] || 1) - 1);
  }

  /**
   * CSI Pm e  Vertical Position Relative (VPR)
   *   [rows] (default = [row+1,column])
   * reuse CSI Ps B ?
   *
   * @vt: #Y CSI VPR   "Vertical Position Relative"    "CSI Ps e"  "Move cursor `Ps` times down (default=1)."
   */
  public vPositionRelative(params: IParams): void {
    this._moveCursor(0, params.params[0] || 1);
  }

  /**
   * CSI Ps ; Ps f
   *   Horizontal and Vertical Position [row;column] (default =
   *   [1,1]) (HVP).
   *   Same as CUP.
   *
   * @vt: #Y CSI HVP   "Horizontal and Vertical Position" "CSI Ps ; Ps f"  "Same as CUP."
   */
  public hVPosition(params: IParams): void {
    this.cursorPosition(params);
  }

  /**
   * CSI Ps g  Tab Clear (TBC).
   *     Ps = 0  -> Clear Current Column (default).
   *     Ps = 3  -> Clear All.
   * Potentially:
   *   Ps = 2  -> Clear Stops on Line.
   *   http://vt100.net/annarbor/aaa-ug/section6.html
   *
   * @vt: #Y CSI TBC   "Tab Clear" "CSI Ps g"  "Clear tab stops at current position (0) or all (3) (default=0)."
   * Clearing tabstops off the active row (Ps = 2, VT100) is currently not supported.
   */
  public tabClear(params: IParams): void {
    const param = params.params[0];
    if (param === 0) {
      delete this._bufferService.buffer.tabs[this._bufferService.buffer.x];
    } else if (param === 3) {
      this._bufferService.buffer.tabs = {};
    }
  }

  /**
   * CSI Ps I
   *   Cursor Forward Tabulation Ps tab stops (default = 1) (CHT).
   *
   * @vt: #Y CSI CHT   "Cursor Horizontal Tabulation" "CSI Ps I" "Move cursor `Ps` times tabs forward (default=1)."
   */
  public cursorForwardTab(params: IParams): void {
    if (this._bufferService.buffer.x >= this._bufferService.cols) {
      return;
    }
    let param = params.params[0] || 1;
    while (param--) {
      this._bufferService.buffer.x = this._bufferService.buffer.nextStop();
    }
  }

  /**
   * CSI Ps Z  Cursor Backward Tabulation Ps tab stops (default = 1) (CBT).
   *
   * @vt: #Y CSI CBT   "Cursor Backward Tabulation"  "CSI Ps Z"  "Move cursor `Ps` tabs backward (default=1)."
   */
  public cursorBackwardTab(params: IParams): void {
    if (this._bufferService.buffer.x >= this._bufferService.cols) {
      return;
    }
    let param = params.params[0] || 1;

    // make buffer local for faster access
    const buffer = this._bufferService.buffer;

    while (param--) {
      buffer.x = buffer.prevStop();
    }
  }


  /**
   * Helper method to erase cells in a terminal row.
   * The cell gets replaced with the eraseChar of the terminal.
   * @param y row index
   * @param start first cell index to be erased
   * @param end   end - 1 is last erased cell
   */
  private _eraseInBufferLine(y: number, start: number, end: number, clearWrap: boolean = false): void {
    const line = this._bufferService.buffer.lines.get(this._bufferService.buffer.ybase + y);
    line.replaceCells(
      start,
      end,
      this._bufferService.buffer.getNullCell(this._eraseAttrData()),
      this._eraseAttrData()
    );
    if (clearWrap) {
      line.isWrapped = false;
    }
  }

  /**
   * Helper method to reset cells in a terminal row.
   * The cell gets replaced with the eraseChar of the terminal and the isWrapped property is set to false.
   * @param y row index
   */
  private _resetBufferLine(y: number): void {
    const line = this._bufferService.buffer.lines.get(this._bufferService.buffer.ybase + y);
    line.fill(this._bufferService.buffer.getNullCell(this._eraseAttrData()));
    line.isWrapped = false;
  }

  /**
   * CSI Ps J  Erase in Display (ED).
   *     Ps = 0  -> Erase Below (default).
   *     Ps = 1  -> Erase Above.
   *     Ps = 2  -> Erase All.
   *     Ps = 3  -> Erase Saved Lines (xterm).
   * CSI ? Ps J
   *   Erase in Display (DECSED).
   *     Ps = 0  -> Selective Erase Below (default).
   *     Ps = 1  -> Selective Erase Above.
   *     Ps = 2  -> Selective Erase All.
   *
   * @vt: #Y CSI ED  "Erase In Display"  "CSI Ps J"  "Erase various parts of the viewport."
   * Supported param values:
   *
   * | Ps | Effect                                                       |
   * | -- | ------------------------------------------------------------ |
   * | 0  | Erase from the cursor through the end of the viewport.       |
   * | 1  | Erase from the beginning of the viewport through the cursor. |
   * | 2  | Erase complete viewport.                                     |
   * | 3  | Erase scrollback.                                            |
   *
   * @vt: #P[Protection attributes are not supported.] CSI DECSED   "Selective Erase In Display"  "CSI ? Ps J"  "Currently the same as ED."
   */
  public eraseInDisplay(params: IParams): void {
    this._restrictCursor();
    let j;
    switch (params.params[0]) {
      case 0:
        j = this._bufferService.buffer.y;
        this._dirtyRowService.markDirty(j);
        this._eraseInBufferLine(j++, this._bufferService.buffer.x, this._bufferService.cols, this._bufferService.buffer.x === 0);
        for (; j < this._bufferService.rows; j++) {
          this._resetBufferLine(j);
        }
        this._dirtyRowService.markDirty(j);
        break;
      case 1:
        j = this._bufferService.buffer.y;
        this._dirtyRowService.markDirty(j);
        // Deleted front part of line and everything before. This line will no longer be wrapped.
        this._eraseInBufferLine(j, 0, this._bufferService.buffer.x + 1, true);
        if (this._bufferService.buffer.x + 1 >= this._bufferService.cols) {
          // Deleted entire previous line. This next line can no longer be wrapped.
          this._bufferService.buffer.lines.get(j + 1).isWrapped = false;
        }
        while (j--) {
          this._resetBufferLine(j);
        }
        this._dirtyRowService.markDirty(0);
        break;
      case 2:
        j = this._bufferService.rows;
        this._dirtyRowService.markDirty(j - 1);
        while (j--) {
          this._resetBufferLine(j);
        }
        this._dirtyRowService.markDirty(0);
        break;
      case 3:
        // Clear scrollback (everything not in viewport)
        const scrollBackSize = this._bufferService.buffer.lines.length - this._bufferService.rows;
        if (scrollBackSize > 0) {
          this._bufferService.buffer.lines.trimStart(scrollBackSize);
          this._bufferService.buffer.ybase = Math.max(this._bufferService.buffer.ybase - scrollBackSize, 0);
          this._bufferService.buffer.ydisp = Math.max(this._bufferService.buffer.ydisp - scrollBackSize, 0);
          // Force a scroll event to refresh viewport
          this._onScroll.fire(0);
        }
        break;
    }
  }

  /**
   * CSI Ps K  Erase in Line (EL).
   *     Ps = 0  -> Erase to Right (default).
   *     Ps = 1  -> Erase to Left.
   *     Ps = 2  -> Erase All.
   * CSI ? Ps K
   *   Erase in Line (DECSEL).
   *     Ps = 0  -> Selective Erase to Right (default).
   *     Ps = 1  -> Selective Erase to Left.
   *     Ps = 2  -> Selective Erase All.
   *
   * @vt: #Y CSI EL    "Erase In Line"  "CSI Ps K"  "Erase various parts of the active row."
   * Supported param values:
   *
   * | Ps | Effect                                                   |
   * | -- | -------------------------------------------------------- |
   * | 0  | Erase from the cursor through the end of the row.        |
   * | 1  | Erase from the beginning of the line through the cursor. |
   * | 2  | Erase complete line.                                     |
   *
   * @vt: #P[Protection attributes are not supported.] CSI DECSEL   "Selective Erase In Line"  "CSI ? Ps K"  "Currently the same as EL."
   */
  public eraseInLine(params: IParams): void {
    this._restrictCursor();
    switch (params.params[0]) {
      case 0:
        this._eraseInBufferLine(this._bufferService.buffer.y, this._bufferService.buffer.x, this._bufferService.cols);
        break;
      case 1:
        this._eraseInBufferLine(this._bufferService.buffer.y, 0, this._bufferService.buffer.x + 1);
        break;
      case 2:
        this._eraseInBufferLine(this._bufferService.buffer.y, 0, this._bufferService.cols);
        break;
    }
    this._dirtyRowService.markDirty(this._bufferService.buffer.y);
  }

  /**
   * CSI Ps L
   * Insert Ps Line(s) (default = 1) (IL).
   *
   * @vt: #Y CSI IL  "Insert Line"   "CSI Ps L"  "Insert `Ps` blank lines at active row (default=1)."
   * For every inserted line at the scroll top one line at the scroll bottom gets removed.
   * The cursor is set to the first column.
   * IL has no effect if the cursor is outside the scroll margins.
   */
  public insertLines(params: IParams): void {
    this._restrictCursor();
    let param = params.params[0] || 1;

    // make buffer local for faster access
    const buffer = this._bufferService.buffer;

    if (buffer.y > buffer.scrollBottom || buffer.y < buffer.scrollTop) {
      return;
    }

    const row: number = buffer.y + buffer.ybase;

    const scrollBottomRowsOffset = this._bufferService.rows - 1 - buffer.scrollBottom;
    const scrollBottomAbsolute = this._bufferService.rows - 1 + buffer.ybase - scrollBottomRowsOffset + 1;
    while (param--) {
      // test: echo -e '\e[44m\e[1L\e[0m'
      // blankLine(true) - xterm/linux behavior
      buffer.lines.splice(scrollBottomAbsolute - 1, 1);
      buffer.lines.splice(row, 0, buffer.getBlankLine(this._eraseAttrData()));
    }

    this._dirtyRowService.markRangeDirty(buffer.y, buffer.scrollBottom);
    buffer.x = 0; // see https://vt100.net/docs/vt220-rm/chapter4.html - vt220 only?
  }

  /**
   * CSI Ps M
   * Delete Ps Line(s) (default = 1) (DL).
   *
   * @vt: #Y CSI DL  "Delete Line"   "CSI Ps M"  "Delete `Ps` lines at active row (default=1)."
   * For every deleted line at the scroll top one blank line at the scroll bottom gets appended.
   * The cursor is set to the first column.
   * DL has no effect if the cursor is outside the scroll margins.
   */
  public deleteLines(params: IParams): void {
    this._restrictCursor();
    let param = params.params[0] || 1;

    // make buffer local for faster access
    const buffer = this._bufferService.buffer;

    if (buffer.y > buffer.scrollBottom || buffer.y < buffer.scrollTop) {
      return;
    }

    const row: number = buffer.y + buffer.ybase;

    let j: number;
    j = this._bufferService.rows - 1 - buffer.scrollBottom;
    j = this._bufferService.rows - 1 + buffer.ybase - j;
    while (param--) {
      // test: echo -e '\e[44m\e[1M\e[0m'
      // blankLine(true) - xterm/linux behavior
      buffer.lines.splice(row, 1);
      buffer.lines.splice(j, 0, buffer.getBlankLine(this._eraseAttrData()));
    }

    this._dirtyRowService.markRangeDirty(buffer.y, buffer.scrollBottom);
    buffer.x = 0; // see https://vt100.net/docs/vt220-rm/chapter4.html - vt220 only?
  }

  /**
   * CSI Ps @
   * Insert Ps (Blank) Character(s) (default = 1) (ICH).
   *
   * @vt: #Y CSI ICH  "Insert Characters"   "CSI Ps @"  "Insert `Ps` (blank) characters (default = 1)."
   * The ICH sequence inserts `Ps` blank characters. The cursor remains at the beginning of the blank characters.
   * Text between the cursor and right margin moves to the right. Characters moved past the right margin are lost.
   *
   *
   * FIXME: check against xterm - should not work outside of scroll margins (see VT520 manual)
   */
  public insertChars(params: IParams): void {
    this._restrictCursor();
    const line = this._bufferService.buffer.lines.get(this._bufferService.buffer.y + this._bufferService.buffer.ybase);
    if (line) {
      line.insertCells(
        this._bufferService.buffer.x,
        params.params[0] || 1,
        this._bufferService.buffer.getNullCell(this._eraseAttrData()),
        this._eraseAttrData()
      );
      this._dirtyRowService.markDirty(this._bufferService.buffer.y);
    }
  }

  /**
   * CSI Ps P
   * Delete Ps Character(s) (default = 1) (DCH).
   *
   * @vt: #Y CSI DCH   "Delete Character"  "CSI Ps P"  "Delete `Ps` characters (default=1)."
   * As characters are deleted, the remaining characters between the cursor and right margin move to the left.
   * Character attributes move with the characters. The terminal adds blank characters at the right margin.
   *
   *
   * FIXME: check against xterm - should not work outside of scroll margins (see VT520 manual)
   */
  public deleteChars(params: IParams): void {
    this._restrictCursor();
    const line = this._bufferService.buffer.lines.get(this._bufferService.buffer.y + this._bufferService.buffer.ybase);
    if (line) {
      line.deleteCells(
        this._bufferService.buffer.x,
        params.params[0] || 1,
        this._bufferService.buffer.getNullCell(this._eraseAttrData()),
        this._eraseAttrData()
      );
      this._dirtyRowService.markDirty(this._bufferService.buffer.y);
    }
  }

  /**
   * CSI Ps S  Scroll up Ps lines (default = 1) (SU).
   *
   * @vt: #Y CSI SU  "Scroll Up"   "CSI Ps S"  "Scroll `Ps` lines up (default=1)."
   *
   *
   * FIXME: scrolled out lines at top = 1 should add to scrollback (xterm)
   */
  public scrollUp(params: IParams): void {
    let param = params.params[0] || 1;

    // make buffer local for faster access
    const buffer = this._bufferService.buffer;

    while (param--) {
      buffer.lines.splice(buffer.ybase + buffer.scrollTop, 1);
      buffer.lines.splice(buffer.ybase + buffer.scrollBottom, 0, buffer.getBlankLine(this._eraseAttrData()));
    }
    this._dirtyRowService.markRangeDirty(buffer.scrollTop, buffer.scrollBottom);
  }

  /**
   * CSI Ps T  Scroll down Ps lines (default = 1) (SD).
   *
   * @vt: #Y CSI SD  "Scroll Down"   "CSI Ps T"  "Scroll `Ps` lines down (default=1)."
   */
  public scrollDown(params: IParams): void {
    let param = params.params[0] || 1;

    // make buffer local for faster access
    const buffer = this._bufferService.buffer;

    while (param--) {
      buffer.lines.splice(buffer.ybase + buffer.scrollBottom, 1);
      buffer.lines.splice(buffer.ybase + buffer.scrollTop, 0, buffer.getBlankLine(DEFAULT_ATTR_DATA));
    }
    this._dirtyRowService.markRangeDirty(buffer.scrollTop, buffer.scrollBottom);
  }

  /**
   * CSI Ps SP @  Scroll left Ps columns (default = 1) (SL) ECMA-48
   *
   * Notation: (Pn)
   * Representation: CSI Pn 02/00 04/00
   * Parameter default value: Pn = 1
   * SL causes the data in the presentation component to be moved by n character positions
   * if the line orientation is horizontal, or by n line positions if the line orientation
   * is vertical, such that the data appear to move to the left; where n equals the value of Pn.
   * The active presentation position is not affected by this control function.
   *
   * Supported:
   *   - always left shift (no line orientation setting respected)
   *
   * @vt: #Y CSI SL  "Scroll Left" "CSI Ps SP @" "Scroll viewport `Ps` times to the left."
   * SL moves the content of all lines within the scroll margins `Ps` times to the left.
   * SL has no effect outside of the scroll margins.
   */
  public scrollLeft(params: IParams): void {
    const buffer = this._bufferService.buffer;
    if (buffer.y > buffer.scrollBottom || buffer.y < buffer.scrollTop) {
      return;
    }
    const param = params.params[0] || 1;
    for (let y = buffer.scrollTop; y <= buffer.scrollBottom; ++y) {
      const line = buffer.lines.get(buffer.ybase + y);
      line.deleteCells(0, param, buffer.getNullCell(this._eraseAttrData()), this._eraseAttrData());
      line.isWrapped = false;
    }
    this._dirtyRowService.markRangeDirty(buffer.scrollTop, buffer.scrollBottom);
  }

  /**
   * CSI Ps SP A  Scroll right Ps columns (default = 1) (SR) ECMA-48
   *
   * Notation: (Pn)
   * Representation: CSI Pn 02/00 04/01
   * Parameter default value: Pn = 1
   * SR causes the data in the presentation component to be moved by n character positions
   * if the line orientation is horizontal, or by n line positions if the line orientation
   * is vertical, such that the data appear to move to the right; where n equals the value of Pn.
   * The active presentation position is not affected by this control function.
   *
   * Supported:
   *   - always right shift (no line orientation setting respected)
   *
   * @vt: #Y CSI SR  "Scroll Right"  "CSI Ps SP A"   "Scroll viewport `Ps` times to the right."
   * SL moves the content of all lines within the scroll margins `Ps` times to the right.
   * Content at the right margin is lost.
   * SL has no effect outside of the scroll margins.
   */
  public scrollRight(params: IParams): void {
    const buffer = this._bufferService.buffer;
    if (buffer.y > buffer.scrollBottom || buffer.y < buffer.scrollTop) {
      return;
    }
    const param = params.params[0] || 1;
    for (let y = buffer.scrollTop; y <= buffer.scrollBottom; ++y) {
      const line = buffer.lines.get(buffer.ybase + y);
      line.insertCells(0, param, buffer.getNullCell(this._eraseAttrData()), this._eraseAttrData());
      line.isWrapped = false;
    }
    this._dirtyRowService.markRangeDirty(buffer.scrollTop, buffer.scrollBottom);
  }

  /**
   * CSI Pm ' }
   * Insert Ps Column(s) (default = 1) (DECIC), VT420 and up.
   *
   * @vt: #Y CSI DECIC "Insert Columns"  "CSI Ps ' }"  "Insert `Ps` columns at cursor position."
   * DECIC inserts `Ps` times blank columns at the cursor position for all lines with the scroll margins,
   * moving content to the right. Content at the right margin is lost.
   * DECIC has no effect outside the scrolling margins.
   */
  public insertColumns(params: IParams): void {
    const buffer = this._bufferService.buffer;
    if (buffer.y > buffer.scrollBottom || buffer.y < buffer.scrollTop) {
      return;
    }
    const param = params.params[0] || 1;
    for (let y = buffer.scrollTop; y <= buffer.scrollBottom; ++y) {
      const line = this._bufferService.buffer.lines.get(buffer.ybase + y);
      line.insertCells(buffer.x, param, buffer.getNullCell(this._eraseAttrData()), this._eraseAttrData());
      line.isWrapped = false;
    }
    this._dirtyRowService.markRangeDirty(buffer.scrollTop, buffer.scrollBottom);
  }

  /**
   * CSI Pm ' ~
   * Delete Ps Column(s) (default = 1) (DECDC), VT420 and up.
   *
   * @vt: #Y CSI DECDC "Delete Columns"  "CSI Ps ' ~"  "Delete `Ps` columns at cursor position."
   * DECDC deletes `Ps` times columns at the cursor position for all lines with the scroll margins,
   * moving content to the left. Blank columns are added at the right margin.
   * DECDC has no effect outside the scrolling margins.
   */
  public deleteColumns(params: IParams): void {
    const buffer = this._bufferService.buffer;
    if (buffer.y > buffer.scrollBottom || buffer.y < buffer.scrollTop) {
      return;
    }
    const param = params.params[0] || 1;
    for (let y = buffer.scrollTop; y <= buffer.scrollBottom; ++y) {
      const line = buffer.lines.get(buffer.ybase + y);
      line.deleteCells(buffer.x, param, buffer.getNullCell(this._eraseAttrData()), this._eraseAttrData());
      line.isWrapped = false;
    }
    this._dirtyRowService.markRangeDirty(buffer.scrollTop, buffer.scrollBottom);
  }

  /**
   * CSI Ps X
   * Erase Ps Character(s) (default = 1) (ECH).
   *
   * @vt: #Y CSI ECH   "Erase Character"   "CSI Ps X"  "Erase `Ps` characters from current cursor position to the right (default=1)."
   * ED erases `Ps` characters from current cursor position to the right.
   * ED works inside or outside the scrolling margins.
   */
  public eraseChars(params: IParams): void {
    this._restrictCursor();
    const line = this._bufferService.buffer.lines.get(this._bufferService.buffer.y + this._bufferService.buffer.ybase);
    if (line) {
      line.replaceCells(
        this._bufferService.buffer.x,
        this._bufferService.buffer.x + (params.params[0] || 1),
        this._bufferService.buffer.getNullCell(this._eraseAttrData()),
        this._eraseAttrData()
      );
      this._dirtyRowService.markDirty(this._bufferService.buffer.y);
    }
  }

  /**
   * CSI Ps b  Repeat the preceding graphic character Ps times (REP).
   * From ECMA 48 (@see http://www.ecma-international.org/publications/files/ECMA-ST/Ecma-048.pdf)
   *    Notation: (Pn)
   *    Representation: CSI Pn 06/02
   *    Parameter default value: Pn = 1
   *    REP is used to indicate that the preceding character in the data stream,
   *    if it is a graphic character (represented by one or more bit combinations) including SPACE,
   *    is to be repeated n times, where n equals the value of Pn.
   *    If the character preceding REP is a control function or part of a control function,
   *    the effect of REP is not defined by this Standard.
   *
   * Since we propagate the terminal as xterm-256color we have to follow xterm's behavior:
   *    - fullwidth + surrogate chars are ignored
   *    - for combining chars only the base char gets repeated
   *    - text attrs are applied normally
   *    - wrap around is respected
   *    - any valid sequence resets the carried forward char
   *
   * Note: To get reset on a valid sequence working correctly without much runtime penalty,
   * the preceding codepoint is stored on the parser in `this.print` and reset during `parser.parse`.
   *
   * @vt: #Y CSI REP   "Repeat Preceding Character"    "CSI Ps b"  "Repeat preceding character `Ps` times (default=1)."
   * REP repeats the previous character `Ps` times advancing the cursor, also wrapping if DECAWM is set.
   * REP has no effect if the sequence does not follow a printable ASCII character
   * (NOOP for any other sequence in between or NON ASCII characters).
   */
  public repeatPrecedingCharacter(params: IParams): void {
    if (!this._parser.precedingCodepoint) {
      return;
    }
    // call print to insert the chars and handle correct wrapping
    const length = params.params[0] || 1;
    const data = new Uint32Array(length);
    for (let i = 0; i < length; ++i) {
      data[i] = this._parser.precedingCodepoint;
    }
    this.print(data, 0, data.length);
  }

  /**
   * CSI Ps c  Send Device Attributes (Primary DA).
   *     Ps = 0  or omitted -> request attributes from terminal.  The
   *     response depends on the decTerminalID resource setting.
   *     -> CSI ? 1 ; 2 c  (``VT100 with Advanced Video Option'')
   *     -> CSI ? 1 ; 0 c  (``VT101 with No Options'')
   *     -> CSI ? 6 c  (``VT102'')
   *     -> CSI ? 6 0 ; 1 ; 2 ; 6 ; 8 ; 9 ; 1 5 ; c  (``VT220'')
   *   The VT100-style response parameters do not mean anything by
   *   themselves.  VT220 parameters do, telling the host what fea-
   *   tures the terminal supports:
   *     Ps = 1  -> 132-columns.
   *     Ps = 2  -> Printer.
   *     Ps = 6  -> Selective erase.
   *     Ps = 8  -> User-defined keys.
   *     Ps = 9  -> National replacement character sets.
   *     Ps = 1 5  -> Technical characters.
   *     Ps = 2 2  -> ANSI color, e.g., VT525.
   *     Ps = 2 9  -> ANSI text locator (i.e., DEC Locator mode).
   *
   * @vt: #Y CSI DA1   "Primary Device Attributes"     "CSI c"  "Send primary device attributes."
   *
   *
   * TODO: fix and cleanup response
   */
  public sendDeviceAttributesPrimary(params: IParams): void {
    if (params.params[0] > 0) {
      return;
    }
    if (this._terminal.is('xterm') || this._terminal.is('rxvt-unicode') || this._terminal.is('screen')) {
      this._coreService.triggerDataEvent(C0.ESC + '[?1;2c');
    } else if (this._terminal.is('linux')) {
      this._coreService.triggerDataEvent(C0.ESC + '[?6c');
    }
  }

  /**
   * CSI > Ps c
   *   Send Device Attributes (Secondary DA).
   *     Ps = 0  or omitted -> request the terminal's identification
   *     code.  The response depends on the decTerminalID resource set-
   *     ting.  It should apply only to VT220 and up, but xterm extends
   *     this to VT100.
   *     -> CSI  > Pp ; Pv ; Pc c
   *   where Pp denotes the terminal type
   *     Pp = 0  -> ``VT100''.
   *     Pp = 1  -> ``VT220''.
   *   and Pv is the firmware version (for xterm, this was originally
   *   the XFree86 patch number, starting with 95).  In a DEC termi-
   *   nal, Pc indicates the ROM cartridge registration number and is
   *   always zero.
   * More information:
   *   xterm/charproc.c - line 2012, for more information.
   *   vim responds with ^[[?0c or ^[[?1c after the terminal's response (?)
   *
   * @vt: #Y CSI DA2   "Secondary Device Attributes"   "CSI > c" "Send primary device attributes."
   *
   *
   * TODO: fix and cleanup response
   */
  public sendDeviceAttributesSecondary(params: IParams): void {
    if (params.params[0] > 0) {
      return;
    }
    // xterm and urxvt
    // seem to spit this
    // out around ~370 times (?).
    if (this._terminal.is('xterm')) {
      this._coreService.triggerDataEvent(C0.ESC + '[>0;276;0c');
    } else if (this._terminal.is('rxvt-unicode')) {
      this._coreService.triggerDataEvent(C0.ESC + '[>85;95;0c');
    } else if (this._terminal.is('linux')) {
      // not supported by linux console.
      // linux console echoes parameters.
      this._coreService.triggerDataEvent(params.params[0] + 'c');
    } else if (this._terminal.is('screen')) {
      this._coreService.triggerDataEvent(C0.ESC + '[>83;40003;0c');
    }
  }

  /**
   * CSI Pm h  Set Mode (SM).
   *     Ps = 2  -> Keyboard Action Mode (AM).
   *     Ps = 4  -> Insert Mode (IRM).
   *     Ps = 1 2  -> Send/receive (SRM).
   *     Ps = 2 0  -> Automatic Newline (LNM).
   *
   * @vt: #P[Only IRM is supported.]    CSI SM    "Set Mode"  "CSI Pm h"  "Set various terminal modes."
   * Supported param values by SM:
   *
   * | Param | Action                                 | Support |
   * | ----- | -------------------------------------- | ------- |
   * | 2     | Keyboard Action Mode (KAM). Always on. | #N      |
   * | 4     | Insert Mode (IRM).                     | #Y      |
   * | 12    | Send/receive (SRM). Always off.        | #N      |
   * | 20    | Automatic Newline (LNM). Always off.   | #N      |
   *
   *
   * FIXME: why is LNM commented out?
   */
  public setMode(params: IParams): void {
    for (let i = 0; i < params.length; i++) {
      switch (params.params[i]) {
        case 4:
          this._terminal.insertMode = true;
          break;
        case 20:
          // this._t.convertEol = true;
          break;
      }
    }
  }

  /**
   * CSI ? Pm h
   *   DEC Private Mode Set (DECSET).
   *     Ps = 1  -> Application Cursor Keys (DECCKM).
   *     Ps = 2  -> Designate USASCII for character sets G0-G3
   *     (DECANM), and set VT100 mode.
   *     Ps = 3  -> 132 Column Mode (DECCOLM).
   *     Ps = 4  -> Smooth (Slow) Scroll (DECSCLM).
   *     Ps = 5  -> Reverse Video (DECSCNM).
   *     Ps = 6  -> Origin Mode (DECOM).
   *     Ps = 7  -> Wraparound Mode (DECAWM).
   *     Ps = 8  -> Auto-repeat Keys (DECARM).
   *     Ps = 9  -> Send Mouse X & Y on button press.  See the sec-
   *     tion Mouse Tracking.
   *     Ps = 1 0  -> Show toolbar (rxvt).
   *     Ps = 1 2  -> Start Blinking Cursor (att610).
   *     Ps = 1 8  -> Print form feed (DECPFF).
   *     Ps = 1 9  -> Set print extent to full screen (DECPEX).
   *     Ps = 2 5  -> Show Cursor (DECTCEM).
   *     Ps = 3 0  -> Show scrollbar (rxvt).
   *     Ps = 3 5  -> Enable font-shifting functions (rxvt).
   *     Ps = 3 8  -> Enter Tektronix Mode (DECTEK).
   *     Ps = 4 0  -> Allow 80 -> 132 Mode.
   *     Ps = 4 1  -> more(1) fix (see curses resource).
   *     Ps = 4 2  -> Enable Nation Replacement Character sets (DECN-
   *     RCM).
   *     Ps = 4 4  -> Turn On Margin Bell.
   *     Ps = 4 5  -> Reverse-wraparound Mode.
   *     Ps = 4 6  -> Start Logging.  This is normally disabled by a
   *     compile-time option.
   *     Ps = 4 7  -> Use Alternate Screen Buffer.  (This may be dis-
   *     abled by the titeInhibit resource).
   *     Ps = 6 6  -> Application keypad (DECNKM).
   *     Ps = 6 7  -> Backarrow key sends backspace (DECBKM).
   *     Ps = 1 0 0 0  -> Send Mouse X & Y on button press and
   *     release.  See the section Mouse Tracking.
   *     Ps = 1 0 0 1  -> Use Hilite Mouse Tracking.
   *     Ps = 1 0 0 2  -> Use Cell Motion Mouse Tracking.
   *     Ps = 1 0 0 3  -> Use All Motion Mouse Tracking.
   *     Ps = 1 0 0 4  -> Send FocusIn/FocusOut events.
   *     Ps = 1 0 0 5  -> Enable Extended Mouse Mode.
   *     Ps = 1 0 1 0  -> Scroll to bottom on tty output (rxvt).
   *     Ps = 1 0 1 1  -> Scroll to bottom on key press (rxvt).
   *     Ps = 1 0 3 4  -> Interpret "meta" key, sets eighth bit.
   *     (enables the eightBitInput resource).
   *     Ps = 1 0 3 5  -> Enable special modifiers for Alt and Num-
   *     Lock keys.  (This enables the numLock resource).
   *     Ps = 1 0 3 6  -> Send ESC   when Meta modifies a key.  (This
   *     enables the metaSendsEscape resource).
   *     Ps = 1 0 3 7  -> Send DEL from the editing-keypad Delete
   *     key.
   *     Ps = 1 0 3 9  -> Send ESC  when Alt modifies a key.  (This
   *     enables the altSendsEscape resource).
   *     Ps = 1 0 4 0  -> Keep selection even if not highlighted.
   *     (This enables the keepSelection resource).
   *     Ps = 1 0 4 1  -> Use the CLIPBOARD selection.  (This enables
   *     the selectToClipboard resource).
   *     Ps = 1 0 4 2  -> Enable Urgency window manager hint when
   *     Control-G is received.  (This enables the bellIsUrgent
   *     resource).
   *     Ps = 1 0 4 3  -> Enable raising of the window when Control-G
   *     is received.  (enables the popOnBell resource).
   *     Ps = 1 0 4 7  -> Use Alternate Screen Buffer.  (This may be
   *     disabled by the titeInhibit resource).
   *     Ps = 1 0 4 8  -> Save cursor as in DECSC.  (This may be dis-
   *     abled by the titeInhibit resource).
   *     Ps = 1 0 4 9  -> Save cursor as in DECSC and use Alternate
   *     Screen Buffer, clearing it first.  (This may be disabled by
   *     the titeInhibit resource).  This combines the effects of the 1
   *     0 4 7  and 1 0 4 8  modes.  Use this with terminfo-based
   *     applications rather than the 4 7  mode.
   *     Ps = 1 0 5 0  -> Set terminfo/termcap function-key mode.
   *     Ps = 1 0 5 1  -> Set Sun function-key mode.
   *     Ps = 1 0 5 2  -> Set HP function-key mode.
   *     Ps = 1 0 5 3  -> Set SCO function-key mode.
   *     Ps = 1 0 6 0  -> Set legacy keyboard emulation (X11R6).
   *     Ps = 1 0 6 1  -> Set VT220 keyboard emulation.
   *     Ps = 2 0 0 4  -> Set bracketed paste mode.
   * Modes:
   *   http: *vt100.net/docs/vt220-rm/chapter4.html
   *
   * @vt: #P[See below for supported modes.]    CSI DECSET  "DEC Private Set Mode" "CSI ? Pm h"  "Set various terminal attributes."
   * Supported param values by DECSET:
   *
   * | param | Action                                                  | Support |
   * | ----- | ------------------------------------------------------- | --------|
   * | 1     | Application Cursor Keys (DECCKM).                       | #Y      |
   * | 2     | Designate US-ASCII for character sets G0-G3 (DECANM).   | #Y      |
   * | 3     | 132 Column Mode (DECCOLM).                              | #Y      |
   * | 6     | Origin Mode (DECOM).                                    | #Y      |
   * | 7     | Auto-wrap Mode (DECAWM).                                | #Y      |
   * | 8     | Auto-repeat Keys (DECARM). Always on.                   | #N      |
   * | 9     | X10 xterm mouse protocol.                               | #Y      |
   * | 12    | Start Blinking Cursor.                                  | #Y      |
   * | 25    | Show Cursor (DECTCEM).                                  | #Y      |
   * | 47    | Use Alternate Screen Buffer.                            | #Y      |
   * | 66    | Application keypad (DECNKM).                            | #Y      |
   * | 1000  | X11 xterm mouse protocol.                               | #Y      |
   * | 1002  | Use Cell Motion Mouse Tracking.                         | #Y      |
   * | 1003  | Use All Motion Mouse Tracking.                          | #Y      |
   * | 1004  | Send FocusIn/FocusOut events                            | #Y      |
   * | 1005  | Enable UTF-8 Mouse Mode.                                | #N      |
   * | 1006  | Enable SGR Mouse Mode.                                  | #Y      |
   * | 1015  | Enable urxvt Mouse Mode.                                | #N      |
   * | 1047  | Use Alternate Screen Buffer.                            | #Y      |
   * | 1048  | Save cursor as in DECSC.                                | #Y      |
   * | 1049  | Save cursor and switch to alternate buffer clearing it. | #P[Does not clear the alternate buffer.] |
   * | 2004  | Set bracketed paste mode.                               | #Y      |
   *
   *
   * FIXME: implement DECSCNM, 1049 should clear altbuffer
   */
  public setModePrivate(params: IParams): void {
    for (let i = 0; i < params.length; i++) {
      switch (params.params[i]) {
        case 1:
          this._coreService.decPrivateModes.applicationCursorKeys = true;
          break;
        case 2:
          this._charsetService.setgCharset(0, DEFAULT_CHARSET);
          this._charsetService.setgCharset(1, DEFAULT_CHARSET);
          this._charsetService.setgCharset(2, DEFAULT_CHARSET);
          this._charsetService.setgCharset(3, DEFAULT_CHARSET);
          // set VT100 mode here
          break;
        case 3:
          /**
           * DECCOLM - 132 column mode.
           * This is only active if 'SetWinLines' (24) is enabled
           * through `options.windowsOptions`.
           */
          if (this._optionsService.options.windowOptions.setWinLines) {
            this._terminal.resize(132, this._bufferService.rows);
            this._onRequestReset.fire();
          }
          break;
        case 6:
          this._coreService.decPrivateModes.origin = true;
          this._setCursor(0, 0);
          break;
        case 7:
          this._coreService.decPrivateModes.wraparound = true;
          break;
        case 12:
          // this.cursorBlink = true;
          break;
        case 66:
          this._logService.debug('Serial port requested application keypad.');
          this._coreService.decPrivateModes.applicationKeypad = true;
          this._terminal.viewport?.syncScrollArea();
          break;
        case 9: // X10 Mouse
          // no release, no motion, no wheel, no modifiers.
          this._coreMouseService.activeProtocol = 'X10';
          break;
        case 1000: // vt200 mouse
          // no motion.
          this._coreMouseService.activeProtocol = 'VT200';
          break;
        case 1002: // button event mouse
          this._coreMouseService.activeProtocol = 'DRAG';
          break;
        case 1003: // any event mouse
          // any event - sends motion events,
          // even if there is no button held down.
          this._coreMouseService.activeProtocol = 'ANY';
          break;
        case 1004: // send focusin/focusout events
          // focusin: ^[[I
          // focusout: ^[[O
          this._terminal.sendFocus = true;
          break;
        case 1005: // utf8 ext mode mouse - removed in #2507
          this._logService.debug('DECSET 1005 not supported (see #2507)');
          break;
        case 1006: // sgr ext mode mouse
          this._coreMouseService.activeEncoding = 'SGR';
          break;
        case 1015: // urxvt ext mode mouse - removed in #2507
          this._logService.debug('DECSET 1015 not supported (see #2507)');
          break;
        case 25: // show cursor
          this._coreService.isCursorHidden = false;
          break;
        case 1048: // alt screen cursor
          this.saveCursor();
          break;
        case 1049: // alt screen buffer cursor
          this.saveCursor();
          // FALL-THROUGH
        case 47: // alt screen buffer
        case 1047: // alt screen buffer
          this._bufferService.buffers.activateAltBuffer(this._eraseAttrData());
          this._onRequestRefreshRows.fire(0, this._bufferService.rows - 1);
          this._terminal.viewport?.syncScrollArea();
          this._terminal.showCursor();
          break;
        case 2004: // bracketed paste mode (https://cirw.in/blog/bracketed-paste)
          this._terminal.bracketedPasteMode = true;
          break;
      }
    }
  }


  /**
   * CSI Pm l  Reset Mode (RM).
   *     Ps = 2  -> Keyboard Action Mode (AM).
   *     Ps = 4  -> Replace Mode (IRM).
   *     Ps = 1 2  -> Send/receive (SRM).
   *     Ps = 2 0  -> Normal Linefeed (LNM).
   *
   * @vt: #P[Only IRM is supported.]    CSI RM    "Reset Mode"  "CSI Pm l"  "Set various terminal attributes."
   * Supported param values by RM:
   *
   * | Param | Action                                 | Support |
   * | ----- | -------------------------------------- | ------- |
   * | 2     | Keyboard Action Mode (KAM). Always on. | #N      |
   * | 4     | Replace Mode (IRM). (default)          | #Y      |
   * | 12    | Send/receive (SRM). Always off.        | #N      |
   * | 20    | Normal Linefeed (LNM). Always off.     | #N      |
   *
   *
   * FIXME: why is LNM commented out?
   */
  public resetMode(params: IParams): void {
    for (let i = 0; i < params.length; i++) {
      switch (params.params[i]) {
        case 4:
          this._terminal.insertMode = false;
          break;
        case 20:
          // this._t.convertEol = false;
          break;
      }
    }
  }

  /**
   * CSI ? Pm l
   *   DEC Private Mode Reset (DECRST).
   *     Ps = 1  -> Normal Cursor Keys (DECCKM).
   *     Ps = 2  -> Designate VT52 mode (DECANM).
   *     Ps = 3  -> 80 Column Mode (DECCOLM).
   *     Ps = 4  -> Jump (Fast) Scroll (DECSCLM).
   *     Ps = 5  -> Normal Video (DECSCNM).
   *     Ps = 6  -> Normal Cursor Mode (DECOM).
   *     Ps = 7  -> No Wraparound Mode (DECAWM).
   *     Ps = 8  -> No Auto-repeat Keys (DECARM).
   *     Ps = 9  -> Don't send Mouse X & Y on button press.
   *     Ps = 1 0  -> Hide toolbar (rxvt).
   *     Ps = 1 2  -> Stop Blinking Cursor (att610).
   *     Ps = 1 8  -> Don't print form feed (DECPFF).
   *     Ps = 1 9  -> Limit print to scrolling region (DECPEX).
   *     Ps = 2 5  -> Hide Cursor (DECTCEM).
   *     Ps = 3 0  -> Don't show scrollbar (rxvt).
   *     Ps = 3 5  -> Disable font-shifting functions (rxvt).
   *     Ps = 4 0  -> Disallow 80 -> 132 Mode.
   *     Ps = 4 1  -> No more(1) fix (see curses resource).
   *     Ps = 4 2  -> Disable Nation Replacement Character sets (DEC-
   *     NRCM).
   *     Ps = 4 4  -> Turn Off Margin Bell.
   *     Ps = 4 5  -> No Reverse-wraparound Mode.
   *     Ps = 4 6  -> Stop Logging.  (This is normally disabled by a
   *     compile-time option).
   *     Ps = 4 7  -> Use Normal Screen Buffer.
   *     Ps = 6 6  -> Numeric keypad (DECNKM).
   *     Ps = 6 7  -> Backarrow key sends delete (DECBKM).
   *     Ps = 1 0 0 0  -> Don't send Mouse X & Y on button press and
   *     release.  See the section Mouse Tracking.
   *     Ps = 1 0 0 1  -> Don't use Hilite Mouse Tracking.
   *     Ps = 1 0 0 2  -> Don't use Cell Motion Mouse Tracking.
   *     Ps = 1 0 0 3  -> Don't use All Motion Mouse Tracking.
   *     Ps = 1 0 0 4  -> Don't send FocusIn/FocusOut events.
   *     Ps = 1 0 0 5  -> Disable Extended Mouse Mode.
   *     Ps = 1 0 1 0  -> Don't scroll to bottom on tty output
   *     (rxvt).
   *     Ps = 1 0 1 1  -> Don't scroll to bottom on key press (rxvt).
   *     Ps = 1 0 3 4  -> Don't interpret "meta" key.  (This disables
   *     the eightBitInput resource).
   *     Ps = 1 0 3 5  -> Disable special modifiers for Alt and Num-
   *     Lock keys.  (This disables the numLock resource).
   *     Ps = 1 0 3 6  -> Don't send ESC  when Meta modifies a key.
   *     (This disables the metaSendsEscape resource).
   *     Ps = 1 0 3 7  -> Send VT220 Remove from the editing-keypad
   *     Delete key.
   *     Ps = 1 0 3 9  -> Don't send ESC  when Alt modifies a key.
   *     (This disables the altSendsEscape resource).
   *     Ps = 1 0 4 0  -> Do not keep selection when not highlighted.
   *     (This disables the keepSelection resource).
   *     Ps = 1 0 4 1  -> Use the PRIMARY selection.  (This disables
   *     the selectToClipboard resource).
   *     Ps = 1 0 4 2  -> Disable Urgency window manager hint when
   *     Control-G is received.  (This disables the bellIsUrgent
   *     resource).
   *     Ps = 1 0 4 3  -> Disable raising of the window when Control-
   *     G is received.  (This disables the popOnBell resource).
   *     Ps = 1 0 4 7  -> Use Normal Screen Buffer, clearing screen
   *     first if in the Alternate Screen.  (This may be disabled by
   *     the titeInhibit resource).
   *     Ps = 1 0 4 8  -> Restore cursor as in DECRC.  (This may be
   *     disabled by the titeInhibit resource).
   *     Ps = 1 0 4 9  -> Use Normal Screen Buffer and restore cursor
   *     as in DECRC.  (This may be disabled by the titeInhibit
   *     resource).  This combines the effects of the 1 0 4 7  and 1 0
   *     4 8  modes.  Use this with terminfo-based applications rather
   *     than the 4 7  mode.
   *     Ps = 1 0 5 0  -> Reset terminfo/termcap function-key mode.
   *     Ps = 1 0 5 1  -> Reset Sun function-key mode.
   *     Ps = 1 0 5 2  -> Reset HP function-key mode.
   *     Ps = 1 0 5 3  -> Reset SCO function-key mode.
   *     Ps = 1 0 6 0  -> Reset legacy keyboard emulation (X11R6).
   *     Ps = 1 0 6 1  -> Reset keyboard emulation to Sun/PC style.
   *     Ps = 2 0 0 4  -> Reset bracketed paste mode.
   *
   * @vt: #P[See below for supported modes.]    CSI DECRST  "DEC Private Reset Mode" "CSI ? Pm l"  "Reset various terminal attributes."
   * Supported param values by DECRST:
   *
   * | param | Action                                                  | Support |
   * | ----- | ------------------------------------------------------- | ------- |
   * | 1     | Normal Cursor Keys (DECCKM).                            | #Y      |
   * | 2     | Designate VT52 mode (DECANM).                           | #N      |
   * | 3     | 80 Column Mode (DECCOLM).                               | #B[Switches to old column width instead of 80.] |
   * | 6     | Normal Cursor Mode (DECOM).                             | #Y      |
   * | 7     | No Wraparound Mode (DECAWM).                            | #Y      |
   * | 8     | No Auto-repeat Keys (DECARM).                           | #N      |
   * | 9     | Don't send Mouse X & Y on button press.                 | #Y      |
   * | 12    | Stop Blinking Cursor.                                   | #Y      |
   * | 25    | Hide Cursor (DECTCEM).                                  | #Y      |
   * | 47    | Use Normal Screen Buffer.                               | #Y      |
   * | 66    | Numeric keypad (DECNKM).                                | #Y      |
   * | 1000  | Don't send Mouse reports.                               | #Y      |
   * | 1002  | Don't use Cell Motion Mouse Tracking.                   | #Y      |
   * | 1003  | Don't use All Motion Mouse Tracking.                    | #Y      |
   * | 1004  | Don't send FocusIn/FocusOut events.                     | #Y      |
   * | 1005  | Disable UTF-8 Mouse Mode.                               | #N      |
   * | 1006  | Disable SGR Mouse Mode.                                 | #Y      |
   * | 1015  | Disable urxvt Mouse Mode.                               | #N      |
   * | 1047  | Use Normal Screen Buffer (clearing screen if in alt).   | #Y      |
   * | 1048  | Restore cursor as in DECRC.                             | #Y      |
   * | 1049  | Use Normal Screen Buffer and restore cursor.            | #Y      |
   * | 2004  | Reset bracketed paste mode.                             | #Y      |
   *
   *
   * FIXME: DECCOLM is currently broken (already fixed in window options PR)
   */
  public resetModePrivate(params: IParams): void {
    for (let i = 0; i < params.length; i++) {
      switch (params.params[i]) {
        case 1:
          this._coreService.decPrivateModes.applicationCursorKeys = false;
          break;
        case 3:
          /**
           * DECCOLM - 80 column mode.
           * This is only active if 'SetWinLines' (24) is enabled
           * through `options.windowsOptions`.
           */
          if (this._optionsService.options.windowOptions.setWinLines) {
            this._terminal.resize(80, this._bufferService.rows);
            this._onRequestReset.fire();
          }
          break;
        case 6:
          this._coreService.decPrivateModes.origin = false;
          this._setCursor(0, 0);
          break;
        case 7:
          this._coreService.decPrivateModes.wraparound = false;
          break;
        case 12:
          // this.cursorBlink = false;
          break;
        case 66:
          this._logService.debug('Switching back to normal keypad.');
          this._coreService.decPrivateModes.applicationKeypad = false;
          this._terminal.viewport?.syncScrollArea();
          break;
        case 9: // X10 Mouse
        case 1000: // vt200 mouse
        case 1002: // button event mouse
        case 1003: // any event mouse
          this._coreMouseService.activeProtocol = 'NONE';
          break;
        case 1004: // send focusin/focusout events
          this._terminal.sendFocus = false;
          break;
        case 1005: // utf8 ext mode mouse - removed in #2507
          this._logService.debug('DECRST 1005 not supported (see #2507)');
          break;
        case 1006: // sgr ext mode mouse
          this._coreMouseService.activeEncoding = 'DEFAULT';
          break;
        case 1015: // urxvt ext mode mouse - removed in #2507
        this._logService.debug('DECRST 1015 not supported (see #2507)');
          break;
        case 25: // hide cursor
          this._coreService.isCursorHidden = true;
          break;
        case 1048: // alt screen cursor
          this.restoreCursor();
          break;
        case 1049: // alt screen buffer cursor
           // FALL-THROUGH
        case 47: // normal screen buffer
        case 1047: // normal screen buffer - clearing it first
          // Ensure the selection manager has the correct buffer
          this._bufferService.buffers.activateNormalBuffer();
          if (params.params[i] === 1049) {
            this.restoreCursor();
          }
          this._onRequestRefreshRows.fire(0, this._bufferService.rows - 1);
          this._terminal.viewport?.syncScrollArea();
          this._terminal.showCursor();
          break;
        case 2004: // bracketed paste mode (https://cirw.in/blog/bracketed-paste)
          this._terminal.bracketedPasteMode = false;
          break;
      }
    }
  }

  /**
   * Helper to extract and apply color params/subparams.
   * Returns advance for params index.
   */
  private _extractColor(params: IParams, pos: number, attr: IAttributeData): number {
    // normalize params
    // meaning: [target, CM, ign, val, val, val]
    // RGB    : [ 38/48,  2, ign,   r,   g,   b]
    // P256   : [ 38/48,  5, ign,   v, ign, ign]
    const accu = [0, 0, -1, 0, 0, 0];

    // alignment placeholder for non color space sequences
    let cSpace = 0;

    // return advance we took in params
    let advance = 0;

    do {
      accu[advance + cSpace] = params.params[pos + advance];
      if (params.hasSubParams(pos + advance)) {
        const subparams = params.getSubParams(pos + advance);
        let i = 0;
        do {
          if (accu[1] === 5) {
            cSpace = 1;
          }
          accu[advance + i + 1 + cSpace] = subparams[i];
        } while (++i < subparams.length && i + advance + 1 + cSpace < accu.length);
        break;
      }
      // exit early if can decide color mode with semicolons
      if ((accu[1] === 5 && advance + cSpace >= 2)
          || (accu[1] === 2 && advance + cSpace >= 5)) {
        break;
      }
      // offset colorSpace slot for semicolon mode
      if (accu[1]) {
        cSpace = 1;
      }
    } while (++advance + pos < params.length && advance + cSpace < accu.length);

    // set default values to 0
    for (let i = 2; i < accu.length; ++i) {
      if (accu[i] === -1) {
        accu[i] = 0;
      }
    }

    // apply colors
    if (accu[0] === 38) {
      if (accu[1] === 2) {
        attr.fg |= Attributes.CM_RGB;
        attr.fg &= ~Attributes.RGB_MASK;
        attr.fg |= AttributeData.fromColorRGB([accu[3], accu[4], accu[5]]);
      } else if (accu[1] === 5) {
        attr.fg &= ~(Attributes.CM_MASK | Attributes.PCOLOR_MASK);
        attr.fg |= Attributes.CM_P256 | (accu[3] & 0xff);
      }
    } else if (accu[0] === 48) {
      if (accu[1] === 2) {
        attr.bg |= Attributes.CM_RGB;
        attr.bg &= ~Attributes.RGB_MASK;
        attr.bg |= AttributeData.fromColorRGB([accu[3], accu[4], accu[5]]);
      } else if (accu[1] === 5) {
        attr.bg &= ~(Attributes.CM_MASK | Attributes.PCOLOR_MASK);
        attr.bg |= Attributes.CM_P256 | (accu[3] & 0xff);
      }
    }

    return advance;
  }

  /**
   * CSI Pm m  Character Attributes (SGR).
   *
   * @vt: #P[See below for supported attributes.]    CSI SGR   "Select Graphic Rendition"  "CSI Pm m"  "Set/Reset various text attributes."
   * SGR selects one or more character attributes at the same time. Multiple params (up to 32)
   * are applied from in order from left to right. The changed attributes are applied to all new
   * characters received. If you move characters in the viewport by scrolling or any other means,
   * then the attributes move with the characters.
   *
   * Supported param values by SGR:
   *
   * | Param     | Meaning                                                  | Support |
   * | --------- | -------------------------------------------------------- | ------- |
   * | 0         | Normal (default). Resets any other preceding SGR.        | #Y      |
   * | 1         | Bold. (also see `options.drawBoldTextInBrightColors`)    | #Y      |
   * | 2         | Faint, decreased intensity.                              | #Y      |
   * | 3         | Italic.                                                  | #Y      |
   * | 4         | Underlined. (no support for newer underline styles)      | #Y      |
   * | 5         | Slowly blinking.                                         | #N      |
   * | 6         | Rapidly blinking.                                        | #N      |
   * | 7         | Inverse. Flips foreground and background color.          | #Y      |
   * | 8         | Invisible (hidden).                                      | #Y      |
   * | 9         | Crossed-out characters.                                  | #N      |
   * | 21        | Doubly  underlined.                                      | #N      |
   * | 22        | Normal (neither bold nor faint).                         | #Y      |
   * | 23        | No italic.                                               | #Y      |
   * | 24        | Not underlined.                                          | #Y      |
   * | 25        | Steady (not blinking).                                   | #Y      |
   * | 27        | Positive (not inverse).                                  | #Y      |
   * | 28        | Visible (not hidden).                                    | #Y      |
   * | 29        | Not Crossed-out.                                         | #N      |
   * | 30        | Foreground color: Black.                                 | #Y      |
   * | 31        | Foreground color: Red.                                   | #Y      |
   * | 32        | Foreground color: Green.                                 | #Y      |
   * | 33        | Foreground color: Yellow.                                | #Y      |
   * | 34        | Foreground color: Blue.                                  | #Y      |
   * | 35        | Foreground color: Magenta.                               | #Y      |
   * | 36        | Foreground color: Cyan.                                  | #Y      |
   * | 37        | Foreground color: White.                                 | #Y      |
   * | 38        | Foreground color: Extended color.                        | #P[Support for RGB and indexed colors, see below.] |
   * | 39        | Foreground color: Default (original).                    | #Y      |
   * | 40        | Background color: Black.                                 | #Y      |
   * | 41        | Background color: Red.                                   | #Y      |
   * | 42        | Background color: Green.                                 | #Y      |
   * | 43        | Background color: Yellow.                                | #Y      |
   * | 44        | Background color: Blue.                                  | #Y      |
   * | 45        | Background color: Magenta.                               | #Y      |
   * | 46        | Background color: Cyan.                                  | #Y      |
   * | 47        | Background color: White.                                 | #Y      |
   * | 48        | Background color: Extended color.                        | #P[Support for RGB and indexed colors, see below.] |
   * | 49        | Background color: Default (original).                    | #Y      |
   * | 90 - 97   | Bright foreground color (analogous to 30 - 37).          | #Y      |
   * | 100 - 107 | Bright background color (analogous to 40 - 47).          | #Y      |
   *
   * Extended colors are supported for foreground (Ps=38) and background (Ps=48) as follows:
   *
   * | Ps + 1 | Meaning                                                       | Support |
   * | ------ | ------------------------------------------------------------- | ------- |
   * | 0      | Implementation defined.                                       | #N      |
   * | 1      | Transparent.                                                  | #N      |
   * | 2      | RGB color as `Ps ; 2 ; R ; G ; B` or `Ps : 2 : : R : G : B`.  | #Y      |
   * | 3      | CMY color.                                                    | #N      |
   * | 4      | CMYK color.                                                   | #N      |
   * | 5      | Indexed (256 colors) as `Ps ; 5 ; INDEX` or `Ps : 5 : INDEX`. | #Y      |
   *
   *
   * FIXME: blinking is implemented in attrs, but not working in renderers?
   * FIXME: remove dead branch for p=100
   */
  public charAttributes(params: IParams): void {
    // Optimize a single SGR0.
    if (params.length === 1 && params.params[0] === 0) {
      this._curAttrData.fg = DEFAULT_ATTR_DATA.fg;
      this._curAttrData.bg = DEFAULT_ATTR_DATA.bg;
      return;
    }

    const l = params.length;
    let p;
    const attr = this._curAttrData;

    for (let i = 0; i < l; i++) {
      p = params.params[i];
      if (p >= 30 && p <= 37) {
        // fg color 8
        attr.fg &= ~(Attributes.CM_MASK | Attributes.PCOLOR_MASK);
        attr.fg |= Attributes.CM_P16 | (p - 30);
      } else if (p >= 40 && p <= 47) {
        // bg color 8
        attr.bg &= ~(Attributes.CM_MASK | Attributes.PCOLOR_MASK);
        attr.bg |= Attributes.CM_P16 | (p - 40);
      } else if (p >= 90 && p <= 97) {
        // fg color 16
        attr.fg &= ~(Attributes.CM_MASK | Attributes.PCOLOR_MASK);
        attr.fg |= Attributes.CM_P16 | (p - 90) | 8;
      } else if (p >= 100 && p <= 107) {
        // bg color 16
        attr.bg &= ~(Attributes.CM_MASK | Attributes.PCOLOR_MASK);
        attr.bg |= Attributes.CM_P16 | (p - 100) | 8;
      } else if (p === 0) {
        // default
        attr.fg = DEFAULT_ATTR_DATA.fg;
        attr.bg = DEFAULT_ATTR_DATA.bg;
      } else if (p === 1) {
        // bold text
        attr.fg |= FgFlags.BOLD;
      } else if (p === 3) {
        // italic text
        attr.bg |= BgFlags.ITALIC;
      } else if (p === 4) {
        // underlined text
        attr.fg |= FgFlags.UNDERLINE;
      } else if (p === 5) {
        // blink
        attr.fg |= FgFlags.BLINK;
      } else if (p === 7) {
        // inverse and positive
        // test with: echo -e '\e[31m\e[42mhello\e[7mworld\e[27mhi\e[m'
        attr.fg |= FgFlags.INVERSE;
      } else if (p === 8) {
        // invisible
        attr.fg |= FgFlags.INVISIBLE;
      } else if (p === 2) {
        // dimmed text
        attr.bg |= BgFlags.DIM;
      } else if (p === 22) {
        // not bold nor faint
        attr.fg &= ~FgFlags.BOLD;
        attr.bg &= ~BgFlags.DIM;
      } else if (p === 23) {
        // not italic
        attr.bg &= ~BgFlags.ITALIC;
      } else if (p === 24) {
        // not underlined
        attr.fg &= ~FgFlags.UNDERLINE;
      } else if (p === 25) {
        // not blink
        attr.fg &= ~FgFlags.BLINK;
      } else if (p === 27) {
        // not inverse
        attr.fg &= ~FgFlags.INVERSE;
      } else if (p === 28) {
        // not invisible
        attr.fg &= ~FgFlags.INVISIBLE;
      } else if (p === 39) {
        // reset fg
        attr.fg &= ~(Attributes.CM_MASK | Attributes.RGB_MASK);
        attr.fg |= DEFAULT_ATTR_DATA.fg & (Attributes.PCOLOR_MASK | Attributes.RGB_MASK);
      } else if (p === 49) {
        // reset bg
        attr.bg &= ~(Attributes.CM_MASK | Attributes.RGB_MASK);
        attr.bg |= DEFAULT_ATTR_DATA.bg & (Attributes.PCOLOR_MASK | Attributes.RGB_MASK);
      } else if (p === 38 || p === 48) {
        // fg color 256 and RGB
        i += this._extractColor(params, i, attr);
      } else if (p === 100) { // FIXME: dead branch, p=100 already handled above!
        // reset fg/bg
        attr.fg &= ~(Attributes.CM_MASK | Attributes.RGB_MASK);
        attr.fg |= DEFAULT_ATTR_DATA.fg & (Attributes.PCOLOR_MASK | Attributes.RGB_MASK);
        attr.bg &= ~(Attributes.CM_MASK | Attributes.RGB_MASK);
        attr.bg |= DEFAULT_ATTR_DATA.bg & (Attributes.PCOLOR_MASK | Attributes.RGB_MASK);
      } else {
        this._logService.debug('Unknown SGR attribute: %d.', p);
      }
    }
  }

  /**
   * CSI Ps n  Device Status Report (DSR).
   *     Ps = 5  -> Status Report.  Result (``OK'') is
   *   CSI 0 n
   *     Ps = 6  -> Report Cursor Position (CPR) [row;column].
   *   Result is
   *   CSI r ; c R
   * CSI ? Ps n
   *   Device Status Report (DSR, DEC-specific).
   *     Ps = 6  -> Report Cursor Position (CPR) [row;column] as CSI
   *     ? r ; c R (assumes page is zero).
   *     Ps = 1 5  -> Report Printer status as CSI ? 1 0  n  (ready).
   *     or CSI ? 1 1  n  (not ready).
   *     Ps = 2 5  -> Report UDK status as CSI ? 2 0  n  (unlocked)
   *     or CSI ? 2 1  n  (locked).
   *     Ps = 2 6  -> Report Keyboard status as
   *   CSI ? 2 7  ;  1  ;  0  ;  0  n  (North American).
   *   The last two parameters apply to VT400 & up, and denote key-
   *   board ready and LK01 respectively.
   *     Ps = 5 3  -> Report Locator status as
   *   CSI ? 5 3  n  Locator available, if compiled-in, or
   *   CSI ? 5 0  n  No Locator, if not.
   *
   * @vt: #Y CSI DSR   "Device Status Report"  "CSI Ps n"  "Request cursor position (CPR) with `Ps` = 6."
   */
  public deviceStatus(params: IParams): void {
    switch (params.params[0]) {
      case 5:
        // status report
        this._coreService.triggerDataEvent(`${C0.ESC}[0n`);
        break;
      case 6:
        // cursor position
        const y = this._bufferService.buffer.y + 1;
        const x = this._bufferService.buffer.x + 1;
        this._coreService.triggerDataEvent(`${C0.ESC}[${y};${x}R`);
        break;
    }
  }

  // @vt: #P[Only CPR is supported.]  CSI DECDSR  "DEC Device Status Report"  "CSI ? Ps n"  "Only CPR is supported (same as DSR)."
  public deviceStatusPrivate(params: IParams): void {
    // modern xterm doesnt seem to
    // respond to any of these except ?6, 6, and 5
    switch (params.params[0]) {
      case 6:
        // cursor position
        const y = this._bufferService.buffer.y + 1;
        const x = this._bufferService.buffer.x + 1;
        this._coreService.triggerDataEvent(`${C0.ESC}[?${y};${x}R`);
        break;
      case 15:
        // no printer
        // this.handler(C0.ESC + '[?11n');
        break;
      case 25:
        // dont support user defined keys
        // this.handler(C0.ESC + '[?21n');
        break;
      case 26:
        // north american keyboard
        // this.handler(C0.ESC + '[?27;1;0;0n');
        break;
      case 53:
        // no dec locator/mouse
        // this.handler(C0.ESC + '[?50n');
        break;
    }
  }

  /**
   * CSI ! p   Soft terminal reset (DECSTR).
   * http://vt100.net/docs/vt220-rm/table4-10.html
   *
   * @vt: #Y CSI DECSTR  "Soft Terminal Reset"   "CSI ! p"   "Reset several terminal attributes to initial state."
   * There are two terminal reset sequences - RIS and DECSTR. While RIS performs almost a full terminal bootstrap,
   * DECSTR only resets certain attributes. For most needs DECSTR should be sufficient.
   *
   * The following terminal attributes are reset to default values:
   * - cursor is reset (default = visible, home position)
   * - IRM is reset (dafault = false)
   * - scroll margins are reset (default = viewport size)
   * - erase attributes are reset to default
   * - charsets are reset
   *
   *
   * FIXME: there are several more attributes missing (see VT520 manual)
   */
  public softReset(params: IParams): void {
    this._coreService.isCursorHidden = false;
    this._terminal.insertMode = false;
    this._terminal.viewport?.syncScrollArea();
    this._bufferService.buffer.scrollTop = 0;
    this._bufferService.buffer.scrollBottom = this._bufferService.rows - 1;
    this._curAttrData = DEFAULT_ATTR_DATA.clone();
    this._bufferService.buffer.x = this._bufferService.buffer.y = 0; // ?
    this._coreService.reset();
    this._charsetService.reset();
  }

  /**
   * CSI Ps SP q  Set cursor style (DECSCUSR, VT520).
   *   Ps = 0  -> blinking block.
   *   Ps = 1  -> blinking block (default).
   *   Ps = 2  -> steady block.
   *   Ps = 3  -> blinking underline.
   *   Ps = 4  -> steady underline.
   *   Ps = 5  -> blinking bar (xterm).
   *   Ps = 6  -> steady bar (xterm).
   *
   * @vt: #Y CSI DECSCUSR  "Set Cursor Style"  "CSI Ps SP q"   "Set cursor style."
   * Supported cursor styles:
   *  - empty, 0 or 1: steady block
   *  - 2: blink block
   *  - 3: steady underline
   *  - 4: blink underline
   *  - 5: steady bar
   *  - 6: blink bar
   */
  public setCursorStyle(params: IParams): void {
    const param = params.params[0] || 1;
    switch (param) {
      case 1:
      case 2:
        this._optionsService.options.cursorStyle = 'block';
        break;
      case 3:
      case 4:
        this._optionsService.options.cursorStyle = 'underline';
        break;
      case 5:
      case 6:
        this._optionsService.options.cursorStyle = 'bar';
        break;
    }
    const isBlinking = param % 2 === 1;
    this._optionsService.options.cursorBlink = isBlinking;
  }

  /**
   * CSI Ps ; Ps r
   *   Set Scrolling Region [top;bottom] (default = full size of win-
   *   dow) (DECSTBM).
   *
   * @vt: #Y CSI DECSTBM "Set Top and Bottom Margin" "CSI Ps ; Ps r" "Set top and bottom margins of the viewport [top;bottom] (default = viewport size)."
   */
  public setScrollRegion(params: IParams): void {
    const top = params.params[0] || 1;
    let bottom: number;

    if (params.length < 2 || (bottom = params.params[1]) >  this._bufferService.rows || bottom === 0) {
      bottom = this._bufferService.rows;
    }

    if (bottom > top) {
      this._bufferService.buffer.scrollTop = top - 1;
      this._bufferService.buffer.scrollBottom = bottom - 1;
      this._setCursor(0, 0);
    }
  }

  /**
   * CSI Ps ; Ps ; Ps t - Various window manipulations and reports (xterm)
   *
   * Note: Only those listed below are supported. All others are left to integrators and
   * need special treatment based on the embedding environment.
   *
   *    Ps = 1 4                                                          supported
   *      Report xterm text area size in pixels.
   *      Result is CSI 4 ; height ; width t
   *    Ps = 14 ; 2                                                       not implemented
   *    Ps = 16                                                           supported
   *      Report xterm character cell size in pixels.
   *      Result is CSI 6 ; height ; width t
   *    Ps = 18                                                           supported
   *      Report the size of the text area in characters.
   *      Result is CSI 8 ; height ; width t
   *    Ps = 20                                                           supported
   *      Report xterm window's icon label.
   *      Result is OSC L label ST
   *    Ps = 21                                                           supported
   *      Report xterm window's title.
   *      Result is OSC l label ST
   *    Ps = 22 ; 0  -> Save xterm icon and window title on stack.        supported
   *    Ps = 22 ; 1  -> Save xterm icon title on stack.                   supported
   *    Ps = 22 ; 2  -> Save xterm window title on stack.                 supported
   *    Ps = 23 ; 0  -> Restore xterm icon and window title from stack.   supported
   *    Ps = 23 ; 1  -> Restore xterm icon title from stack.              supported
   *    Ps = 23 ; 2  -> Restore xterm window title from stack.            supported
   *    Ps >= 24                                                          not implemented
   */
  public windowOptions(params: IParams): void {
    if (!paramToWindowOption(params.params[0], this._optionsService.options.windowOptions)) {
      return;
    }
    const second = (params.length > 1) ? params.params[1] : 0;
    const rs = (this._terminal as any)._renderService;  // FIXME: import renderService to get rid of any type here
    switch (params.params[0]) {
      case 14:  // GetWinSizePixels, returns CSI 4 ; height ; width t
        if (rs && second !== 2) {
          console.log(rs.dimensions);
          const w = rs.dimensions.scaledCanvasWidth.toFixed(0);
          const h = rs.dimensions.scaledCanvasHeight.toFixed(0);
          this._coreService.triggerDataEvent(`${C0.ESC}[4;${h};${w}t`);
        }
        break;
      case 16:  // GetCellSizePixels, returns CSI 6 ; height ; width t
        if (rs) {
          const w = rs.dimensions.scaledCellWidth.toFixed(0);
          const h = rs.dimensions.scaledCellHeight.toFixed(0);
          this._coreService.triggerDataEvent(`${C0.ESC}[6;${h};${w}t`);
        }
        break;
      case 18:  // GetWinSizeChars, returns CSI 8 ; height ; width t
        if (this._bufferService) {
          this._coreService.triggerDataEvent(`${C0.ESC}[8;${this._bufferService.rows};${this._bufferService.cols}t`);
        }
        break;
      case 22:  // PushTitle
        if (second === 0 || second === 2) {
          this._windowTitleStack.push(this._windowTitle);
          if (this._windowTitleStack.length > STACK_LIMIT) {
            this._windowTitleStack.shift();
          }
        }
        if (second === 0 || second === 1) {
          this._iconNameStack.push(this._iconName);
          if (this._iconNameStack.length > STACK_LIMIT) {
            this._iconNameStack.shift();
          }
        }
        break;
      case 23:  // PopTitle
        if (second === 0 || second === 2) {
          if (this._windowTitleStack.length) {
            this.setTitle(this._windowTitleStack.pop());
          }
        }
        if (second === 0 || second === 1) {
          if (this._iconNameStack.length) {
            this.setIconName(this._iconNameStack.pop());
          }
        }
        break;
    }
  }


  /**
   * CSI s
   * ESC 7
   *   Save cursor (ANSI.SYS).
   *
   * @vt: #P[TODO...]  CSI SCOSC   "Save Cursor"   "CSI s"   "Save cursor position, charmap and text attributes."
   * @vt: #Y ESC  SC   "Save Cursor"   "ESC 7"   "Save cursor position, charmap and text attributes."
   */
  public saveCursor(params?: IParams): void {
    this._bufferService.buffer.savedX = this._bufferService.buffer.x;
    this._bufferService.buffer.savedY = this._bufferService.buffer.ybase + this._bufferService.buffer.y;
    this._bufferService.buffer.savedCurAttrData.fg = this._curAttrData.fg;
    this._bufferService.buffer.savedCurAttrData.bg = this._curAttrData.bg;
    this._bufferService.buffer.savedCharset = this._charsetService.charset;
  }


  /**
   * CSI u
   * ESC 8
   *   Restore cursor (ANSI.SYS).
   *
   * @vt: #P[TODO...]  CSI SCORC "Restore Cursor"  "CSI u"   "Restore cursor position, charmap and text attributes."
   * @vt: #Y ESC  RC "Restore Cursor"  "ESC 8"   "Restore cursor position, charmap and text attributes."
   */
  public restoreCursor(params?: IParams): void {
    this._bufferService.buffer.x = this._bufferService.buffer.savedX || 0;
    this._bufferService.buffer.y = Math.max(this._bufferService.buffer.savedY - this._bufferService.buffer.ybase, 0);
    this._curAttrData.fg = this._bufferService.buffer.savedCurAttrData.fg;
    this._curAttrData.bg = this._bufferService.buffer.savedCurAttrData.bg;
    this._charsetService.charset = (this as any)._savedCharset;
    if (this._bufferService.buffer.savedCharset) {
      this._charsetService.charset = this._bufferService.buffer.savedCharset;
    }
    this._restrictCursor();
  }


  /**
   * OSC 2; <data> ST (set window title)
<<<<<<< HEAD
   *   Proxy to set window title.
=======
   *   Proxy to set window title. Icon name is not supported.
   *
   * @vt: #P[Icon name is not exposed.]   OSC    0   "Set Windows Title and Icon Name"  "OSC 0 ; Pt BEL"  "Set window title and icon name."
   * Icon name is not supported. For Window Title see below.
   *
   * @vt: #Y     OSC    2   "Set Windows Title"  "OSC 2 ; Pt BEL"  "Set window title."
   * xterm.js does not manipulate the title directly, instead exposes changes via the event `Terminal.onTitleChange`.
>>>>>>> 54580775
   */
  public setTitle(data: string): void {
    this._windowTitle = data;
    this._terminal.handleTitle(data);
  }

  /**
   * OSC 1; <data> ST
   * Note: Icon name is not exposed.
   */
  public setIconName(data: string): void {
    this._iconName = data;
  }

  /**
   * ESC E
   * C1.NEL
   *   DEC mnemonic: NEL (https://vt100.net/docs/vt510-rm/NEL)
   *   Moves cursor to first position on next line.
   *
   * @vt: #Y   C1    NEL   "Next Line"   "\x85"    "Move the cursor to the beginning of the next row."
   * @vt: #Y   ESC   NEL   "Next Line"   "ESC E"   "Move the cursor to the beginning of the next row."
   */
  public nextLine(): void {
    this._bufferService.buffer.x = 0;
    this.index();
  }

  /**
   * ESC =
   *   DEC mnemonic: DECKPAM (https://vt100.net/docs/vt510-rm/DECKPAM.html)
   *   Enables the numeric keypad to send application sequences to the host.
   */
  public keypadApplicationMode(): void {
    this._logService.debug('Serial port requested application keypad.');
    this._coreService.decPrivateModes.applicationKeypad = true;
    this._terminal.viewport?.syncScrollArea();
  }

  /**
   * ESC >
   *   DEC mnemonic: DECKPNM (https://vt100.net/docs/vt510-rm/DECKPNM.html)
   *   Enables the keypad to send numeric characters to the host.
   */
  public keypadNumericMode(): void {
    this._logService.debug('Switching back to normal keypad.');
    this._coreService.decPrivateModes.applicationKeypad = false;
    this._terminal.viewport?.syncScrollArea();
  }

  /**
   * ESC % @
   * ESC % G
   *   Select default character set. UTF-8 is not supported (string are unicode anyways)
   *   therefore ESC % G does the same.
   */
  public selectDefaultCharset(): void {
    this._charsetService.setgLevel(0);
    this._charsetService.setgCharset(0, DEFAULT_CHARSET); // US (default)
  }

  /**
   * ESC ( C
   *   Designate G0 Character Set, VT100, ISO 2022.
   * ESC ) C
   *   Designate G1 Character Set (ISO 2022, VT100).
   * ESC * C
   *   Designate G2 Character Set (ISO 2022, VT220).
   * ESC + C
   *   Designate G3 Character Set (ISO 2022, VT220).
   * ESC - C
   *   Designate G1 Character Set (VT300).
   * ESC . C
   *   Designate G2 Character Set (VT300).
   * ESC / C
   *   Designate G3 Character Set (VT300). C = A  -> ISO Latin-1 Supplemental. - Supported?
   */
  public selectCharset(collectAndFlag: string): void {
    if (collectAndFlag.length !== 2) {
      this.selectDefaultCharset();
      return;
    }
    if (collectAndFlag[0] === '/') {
      return;  // TODO: Is this supported?
    }
    this._charsetService.setgCharset(GLEVEL[collectAndFlag[0]], CHARSETS[collectAndFlag[1]] || DEFAULT_CHARSET);
    return;
  }

  /**
   * ESC D
   * C1.IND
   *   DEC mnemonic: IND (https://vt100.net/docs/vt510-rm/IND.html)
   *   Moves the cursor down one line in the same column.
   *
   * @vt: #Y   C1    IND   "Index"   "\x84"    "Move the cursor one line down scrolling if needed."
   * @vt: #Y   ESC   IND   "Index"   "ESC D"   "Move the cursor one line down scrolling if needed."
   */
  public index(): void {
    this._restrictCursor();
    const buffer = this._bufferService.buffer;
    this._bufferService.buffer.y++;
    if (buffer.y === buffer.scrollBottom + 1) {
      buffer.y--;
      this._terminal.scroll(this._eraseAttrData());
    } else if (buffer.y >= this._bufferService.rows) {
      buffer.y = this._bufferService.rows - 1;
    }
    this._restrictCursor();
  }

  /**
   * ESC H
   * C1.HTS
   *   DEC mnemonic: HTS (https://vt100.net/docs/vt510-rm/HTS.html)
   *   Sets a horizontal tab stop at the column position indicated by
   *   the value of the active column when the terminal receives an HTS.
   *
   * @vt: #Y   C1    HTS   "Horizontal Tabulation Set" "\x88"    "Places a tab stop at the current cursor position."
   * @vt: #Y   ESC   HTS   "Horizontal Tabulation Set" "ESC H"   "Places a tab stop at the current cursor position."
   */
  public tabSet(): void {
    this._bufferService.buffer.tabs[this._bufferService.buffer.x] = true;
  }

  /**
   * ESC M
   * C1.RI
   *   DEC mnemonic: HTS
   *   Moves the cursor up one line in the same column. If the cursor is at the top margin,
   *   the page scrolls down.
   *
   * @vt: #Y ESC  IR "Reverse Index" "ESC M"  "Move the cursor one line up scrolling if needed."
   */
  public reverseIndex(): void {
    this._restrictCursor();
    const buffer = this._bufferService.buffer;
    if (buffer.y === buffer.scrollTop) {
      // possibly move the code below to term.reverseScroll();
      // test: echo -ne '\e[1;1H\e[44m\eM\e[0m'
      // blankLine(true) is xterm/linux behavior
      const scrollRegionHeight = buffer.scrollBottom - buffer.scrollTop;
      buffer.lines.shiftElements(buffer.y + buffer.ybase, scrollRegionHeight, 1);
      buffer.lines.set(buffer.y + buffer.ybase, buffer.getBlankLine(this._eraseAttrData()));
      this._dirtyRowService.markRangeDirty(buffer.scrollTop, buffer.scrollBottom);
    } else {
      buffer.y--;
      this._restrictCursor(); // quickfix to not run out of bounds
    }
  }

  /**
   * ESC c
   *   DEC mnemonic: RIS (https://vt100.net/docs/vt510-rm/RIS.html)
   *   Reset to initial state.
   */
  public fullReset(): void {
    this._parser.reset();
    this._onRequestReset.fire();
  }

  public reset(): void {
    this._curAttrData = DEFAULT_ATTR_DATA.clone();
    this._eraseAttrDataInternal = DEFAULT_ATTR_DATA.clone();
  }

  /**
   * back_color_erase feature for xterm.
   */
  private _eraseAttrData(): IAttributeData {
    this._eraseAttrDataInternal.bg &= ~(Attributes.CM_MASK | 0xFFFFFF);
    this._eraseAttrDataInternal.bg |= this._curAttrData.bg & ~0xFC000000;
    return this._eraseAttrDataInternal;
  }

  /**
   * ESC n
   * ESC o
   * ESC |
   * ESC }
   * ESC ~
   *   DEC mnemonic: LS (https://vt100.net/docs/vt510-rm/LS.html)
   *   When you use a locking shift, the character set remains in GL or GR until
   *   you use another locking shift. (partly supported)
   */
  public setgLevel(level: number): void {
    this._charsetService.setgLevel(level);
  }

  /**
   * ESC # 8
   *   DEC mnemonic: DECALN (https://vt100.net/docs/vt510-rm/DECALN.html)
   *   This control function fills the complete screen area with
   *   a test pattern (E) used for adjusting screen alignment.
   *
   * @vt: #Y   ESC   DECALN   "Screen Alignment Pattern"  "ESC # 8"  "Fill viewport with a test pattern (E)."
   */
  public screenAlignmentPattern(): void {
    // prepare cell data
    const cell = new CellData();
    cell.content = 1 << Content.WIDTH_SHIFT | 'E'.charCodeAt(0);
    cell.fg = this._curAttrData.fg;
    cell.bg = this._curAttrData.bg;

    const buffer = this._bufferService.buffer;

    this._setCursor(0, 0);
    for (let yOffset = 0; yOffset < this._bufferService.rows; ++yOffset) {
      const row = buffer.y + buffer.ybase + yOffset;
      buffer.lines.get(row).fill(cell);
      buffer.lines.get(row).isWrapped = false;
    }
    this._dirtyRowService.markAllDirty();
    this._setCursor(0, 0);
  }
}<|MERGE_RESOLUTION|>--- conflicted
+++ resolved
@@ -2551,17 +2551,13 @@
 
   /**
    * OSC 2; <data> ST (set window title)
-<<<<<<< HEAD
    *   Proxy to set window title.
-=======
-   *   Proxy to set window title. Icon name is not supported.
    *
    * @vt: #P[Icon name is not exposed.]   OSC    0   "Set Windows Title and Icon Name"  "OSC 0 ; Pt BEL"  "Set window title and icon name."
    * Icon name is not supported. For Window Title see below.
    *
    * @vt: #Y     OSC    2   "Set Windows Title"  "OSC 2 ; Pt BEL"  "Set window title."
    * xterm.js does not manipulate the title directly, instead exposes changes via the event `Terminal.onTitleChange`.
->>>>>>> 54580775
    */
   public setTitle(data: string): void {
     this._windowTitle = data;
