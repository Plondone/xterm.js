/**
 * Copyright (c) 2018 The xterm.js authors. All rights reserved.
 * @license MIT
 */

import { ITerminal, ICircularList, LineData } from '../Types';
import { C0 } from '../EscapeSequences';

const enum Direction {
  UP = 'A',
  DOWN = 'B',
  RIGHT = 'C',
  LEFT = 'D'
}

export class AltClickHandler {
  private _startRow: number;
  private _startCol: number;
  private _endRow: number;
  private _endCol: number;
  private _lines: ICircularList<LineData>;

  constructor(
    private _mouseEvent: MouseEvent,
    private _terminal: ITerminal
  ) {
    this._lines = this._terminal.buffer.lines;
    this._startCol = this._terminal.buffer.x;
    this._startRow = this._terminal.buffer.y;

    [this._endCol, this._endRow] = this._terminal.mouseHelper.getCoords(
      this._mouseEvent,
      this._terminal.element,
      this._terminal.charMeasure,
      this._terminal.options.lineHeight,
      this._terminal.cols,
      this._terminal.rows,
      false
    ).map((coordinate: number) => {
      return coordinate - 1;
    });
  }

  /**
   * Writes the escape sequences of arrows to the terminal
   */
  public move(): void {
    if (this._mouseEvent.altKey) {
      this._terminal.send(this._arrowSequences());
    }
  }

  /**
   * Concatenates all the arrow sequences together.
   * Resets the starting row to an unwrapped row, moves to the requested row,
   * then moves to requested col.
   */
  private _arrowSequences(): string {
    // The alt buffer should try to navigate between rows
    if (!this._terminal.buffer.hasScrollback) {
      return this._resetStartingRow() + this._moveToRequestedRow() + this._moveToRequestedCol();
    }

    // Only move horizontally for the normal buffer
    return this._moveHorizontallyOnly();
  }

  /**
   * If the initial position of the cursor is on a row that is wrapped, move the
   * cursor up to the first row that is not wrapped to have accurate vertical
   * positioning.
   */
  private _resetStartingRow(): string {
    if (this._moveToRequestedRow().length === 0) {
      return '';
<<<<<<< HEAD
    } else {
      return repeat(this._bufferLine(
        this._startCol, this._startRow, this._startCol,
        this._startRow - this._wrappedRowsForRow(this._startRow), false
      ).length, this._sequence(Direction.LEFT));
=======
>>>>>>> 8aa65d06
    }
    return repeat(this._bufferLine(
      this._startCol, this._startRow, this._startCol,
      this._startRow - this._wrappedRowsForRow(this._startRow), false
    ).length, this._sequence(Direction.Left));
  }

  /**
   * Using the reset starting and ending row, move to the requested row,
   * ignoring wrapped rows
   */
  private _moveToRequestedRow(): string {
    let startRow = this._startRow - this._wrappedRowsForRow(this._startRow);
    let endRow = this._endRow - this._wrappedRowsForRow(this._endRow);

    let rowsToMove = Math.abs(startRow - endRow) - this._wrappedRowsCount();

    return repeat(rowsToMove, this._sequence(this._verticalDirection()));
  }

  /**
   * Move to the requested col on the ending row
   */
  private _moveToRequestedCol(): string {
    let startRow;
    if (this._moveToRequestedRow().length > 0) {
      startRow = this._endRow - this._wrappedRowsForRow(this._endRow);
    } else {
      startRow = this._startRow;
    }

    let endRow = this._endRow;
    let direction = this._horizontalDirection();

    return repeat(this._bufferLine(
      this._startCol, startRow, this._endCol, endRow,
      direction === Direction.RIGHT
    ).length, this._sequence(direction));
  }

  private _moveHorizontallyOnly(): string {
    let direction = this._horizontalDirection();
    return repeat(Math.abs(this._startCol - this._endCol), this._sequence(direction));
  }

  /**
   * Utility functions
   */

  /**
   * Calculates the number of wrapped rows between the unwrapped starting and
   * ending rows. These rows need to ignored since the cursor skips over them.
   */
  private _wrappedRowsCount(): number {
    let wrappedRows = 0;
    let startRow = this._startRow - this._wrappedRowsForRow(this._startRow);
    let endRow = this._endRow - this._wrappedRowsForRow(this._endRow);

    for (let i = 0; i < Math.abs(startRow - endRow); i++) {
      let direction = this._verticalDirection() === Direction.UP ? -1 : 1;

      if ((<any>this._lines.get(startRow + (direction * i))).isWrapped) {
        wrappedRows++;
      }
    }

    return wrappedRows;
  }

  /**
   * Calculates the number of wrapped rows that make up a given row.
   * @param currentRow The row to determine how many wrapped rows make it up
   */
  private _wrappedRowsForRow(currentRow: number): number {
    let rowCount = 0;
    let lineWraps = (<any>this._lines.get(currentRow)).isWrapped;

    while (lineWraps && currentRow >= 0 && currentRow < this._terminal.rows) {
      rowCount++;
      currentRow--;
      lineWraps = (<any>this._lines.get(currentRow)).isWrapped;
    }

    return rowCount;
  }

  /**
   * Direction determiners
   */

  /**
   * Determines if the right or left arrow is needed
   */
  private _horizontalDirection(): Direction {
    let startRow;
    if (this._moveToRequestedRow().length > 0) {
      startRow = this._endRow - this._wrappedRowsForRow(this._endRow);
    } else {
      startRow = this._startRow;
    }

    if ((this._startCol < this._endCol &&
      startRow <= this._endRow) || // down/right or same y/right
      (this._startCol >= this._endCol &&
      startRow < this._endRow)) {  // down/left or same y/left
<<<<<<< HEAD
      return Direction.RIGHT;
    } else {
      return Direction.LEFT;
=======
      return Direction.Right;
>>>>>>> 8aa65d06
    }
    return Direction.Left;
  }

  /**
   * Determines if the up or down arrow is needed
   */
  private _verticalDirection(): Direction {
    if (this._startRow > this._endRow) {
<<<<<<< HEAD
      return Direction.UP;
    } else {
      return Direction.DOWN;
=======
      return Direction.Up;
>>>>>>> 8aa65d06
    }
    return Direction.Down;
  }

  /**
   * Constructs the string of chars in the buffer from a starting row and col
   * to an ending row and col
   * @param startCol The starting column position
   * @param startRow The starting row position
   * @param endCol The ending column position
   * @param endRow The ending row position
   * @param forward Direction to move
   */
  private _bufferLine(
    startCol: number,
    startRow: number,
    endCol: number,
    endRow: number,
    forward: boolean
  ): string {
    let currentCol = startCol;
    let currentRow = startRow;
    let bufferStr = '';

    while (currentCol !== endCol || currentRow !== endRow) {
      currentCol += forward ? 1 : -1;

      if (forward && currentCol > this._terminal.cols - 1) {
        bufferStr += this._terminal.buffer.translateBufferLineToString(
          currentRow, false, startCol, currentCol
        );
        currentCol = 0;
        startCol = 0;
        currentRow++;
      } else if (!forward && currentCol < 0) {
        bufferStr += this._terminal.buffer.translateBufferLineToString(
          currentRow, false, 0, startCol + 1
        );
        currentCol = this._terminal.cols - 1;
        startCol = currentCol;
        currentRow--;
      }
    }

    return bufferStr + this._terminal.buffer.translateBufferLineToString(
      currentRow, false, startCol, currentCol
    );
  }

  /**
   * Constructs the escape sequence for clicking an arrow
   * @param direction The direction to move
   */
  private _sequence(direction: Direction): string {
    const mod = this._terminal.applicationCursor ? 'O' : '[';
    return C0.ESC + mod + direction;
  }
}

/**
 * Returns a string repeated a given number of times
 * Polyfill from https://developer.mozilla.org/en-US/docs/Web/JavaScript/Reference/Global_Objects/String/repeat
 * @param count The number of times to repeat the string
 * @param string The string that is to be repeated
 */
function repeat(count: number, str: string): string {
  count = Math.floor(count);
  let rpt = '';
  for (let i = 0; i < count; i++) {
    rpt += str;
  }
  return rpt;
}<|MERGE_RESOLUTION|>--- conflicted
+++ resolved
@@ -73,19 +73,11 @@
   private _resetStartingRow(): string {
     if (this._moveToRequestedRow().length === 0) {
       return '';
-<<<<<<< HEAD
-    } else {
-      return repeat(this._bufferLine(
-        this._startCol, this._startRow, this._startCol,
-        this._startRow - this._wrappedRowsForRow(this._startRow), false
-      ).length, this._sequence(Direction.LEFT));
-=======
->>>>>>> 8aa65d06
     }
     return repeat(this._bufferLine(
       this._startCol, this._startRow, this._startCol,
       this._startRow - this._wrappedRowsForRow(this._startRow), false
-    ).length, this._sequence(Direction.Left));
+    ).length, this._sequence(Direction.LEFT));
   }
 
   /**
@@ -186,15 +178,9 @@
       startRow <= this._endRow) || // down/right or same y/right
       (this._startCol >= this._endCol &&
       startRow < this._endRow)) {  // down/left or same y/left
-<<<<<<< HEAD
       return Direction.RIGHT;
-    } else {
-      return Direction.LEFT;
-=======
-      return Direction.Right;
->>>>>>> 8aa65d06
-    }
-    return Direction.Left;
+    }
+    return Direction.LEFT;
   }
 
   /**
@@ -202,15 +188,9 @@
    */
   private _verticalDirection(): Direction {
     if (this._startRow > this._endRow) {
-<<<<<<< HEAD
       return Direction.UP;
-    } else {
-      return Direction.DOWN;
-=======
-      return Direction.Up;
->>>>>>> 8aa65d06
-    }
-    return Direction.Down;
+    }
+    return Direction.DOWN;
   }
 
   /**
