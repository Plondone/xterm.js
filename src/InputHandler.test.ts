--- conflicted
+++ resolved
@@ -6,10 +6,7 @@
 import { assert, expect } from 'chai';
 import { InputHandler } from './InputHandler';
 import { MockInputHandlingTerminal } from './utils/TestUtils.test';
-<<<<<<< HEAD
-=======
-import { NULL_CELL_CHAR, NULL_CELL_CODE, NULL_CELL_WIDTH, CHAR_DATA_CHAR_INDEX, CHAR_DATA_ATTR_INDEX, DEFAULT_ATTR } from './Buffer';
->>>>>>> 9df56aba
+import { CHAR_DATA_CHAR_INDEX, CHAR_DATA_ATTR_INDEX, DEFAULT_ATTR } from './Buffer';
 import { Terminal } from './Terminal';
 import { IBufferLine } from './Types';
 
