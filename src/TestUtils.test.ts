--- conflicted
+++ resolved
@@ -200,15 +200,6 @@
   onA11yTabEmitter: EventEmitter<number>;
   insertMode: boolean;
   bracketedPasteMode: boolean;
-<<<<<<< HEAD
-  curAttrData = new AttributeData();
-  x10Mouse: boolean;
-  vt200Mouse: boolean;
-  normalMouse: boolean;
-  mouseEvents: CoreMouseEventType;
-=======
-  savedCols: number;
->>>>>>> f1e01c71
   sendFocus: boolean;
   buffers: IBufferSet;
   buffer: IBuffer = new MockBuffer();
