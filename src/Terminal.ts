/**
 * Copyright (c) 2014 The xterm.js authors. All rights reserved.
 * Copyright (c) 2012-2013, Christopher Jeffrey (MIT License)
 * @license MIT
 *
 * Originally forked from (with the author's permission):
 *   Fabrice Bellard's javascript vt100 for jslinux:
 *   http://bellard.org/jslinux/
 *   Copyright (c) 2011 Fabrice Bellard
 *   The original design remains. The terminal itself
 *   has been extended to include xterm CSI codes, among
 *   other features.
 *
 * Terminal Emulation References:
 *   http://vt100.net/
 *   http://invisible-island.net/xterm/ctlseqs/ctlseqs.txt
 *   http://invisible-island.net/xterm/ctlseqs/ctlseqs.html
 *   http://invisible-island.net/vttest/
 *   http://www.inwap.com/pdp10/ansicode.txt
 *   http://linux.die.net/man/4/console_codes
 *   http://linux.die.net/man/7/urxvt
 */

import { IInputHandlingTerminal, IViewport, ICompositionHelper, ITerminalOptions, ITerminal, IBrowser, ILinkifier, ILinkMatcherOptions, CustomKeyEventHandler, LinkMatcherHandler, CharacterJoinerHandler, IMouseZoneManager } from './Types';
import { IRenderer } from './renderer/Types';
import { BufferSet } from './BufferSet';
import { Buffer, MAX_BUFFER_SIZE } from './Buffer';
import { CompositionHelper } from './CompositionHelper';
import { EventEmitter } from './common/EventEmitter';
import { Viewport } from './Viewport';
import { rightClickHandler, moveTextAreaUnderMouseCursor, pasteHandler, copyHandler } from './Clipboard';
import { C0 } from './common/data/EscapeSequences';
import { InputHandler } from './InputHandler';
import { Renderer } from './renderer/Renderer';
import { Linkifier } from './Linkifier';
import { SelectionManager } from './SelectionManager';
import { CharMeasure } from './CharMeasure';
import * as Browser from './common/Platform';
import { addDisposableDomListener } from './ui/Lifecycle';
import * as Strings from './Strings';
import { MouseHelper } from './MouseHelper';
import { DEFAULT_BELL_SOUND, SoundManager } from './SoundManager';
import { MouseZoneManager } from './MouseZoneManager';
import { AccessibilityManager } from './AccessibilityManager';
import { ITheme, IMarker, IDisposable, ISelectionPosition } from 'xterm';
import { removeTerminalFromCache } from './renderer/atlas/CharAtlasCache';
import { DomRenderer } from './renderer/dom/DomRenderer';
import { IKeyboardEvent } from './common/Types';
import { evaluateKeyboardEvent } from './core/input/Keyboard';
import { WebglRenderer } from './renderer/webgl/WebglRenderer';
import { KeyboardResultType, ICharset, IBufferLine, IAttributeData } from './core/Types';
import { clone } from './common/Clone';
import { EventEmitter2, IEvent } from './common/EventEmitter2';
import { Attributes, DEFAULT_ATTR_DATA } from './core/buffer/BufferLine';
import { applyWindowsMode } from './WindowsMode';
import { ColorManager } from './ui/ColorManager';
import { RenderCoordinator } from './renderer/RenderCoordinator';

// Let it work inside Node.js for automated testing purposes.
const document = (typeof window !== 'undefined') ? window.document : null;

/**
 * The amount of write requests to queue before sending an XOFF signal to the
 * pty process. This number must be small in order for ^C and similar sequences
 * to be responsive.
 */
const WRITE_BUFFER_PAUSE_THRESHOLD = 5;

/**
 * The max number of ms to spend on writes before allowing the renderer to
 * catch up with a 0ms setTimeout. A value of < 33 to keep us close to
 * 30fps, and a value of < 16 to try to run at 60fps. Of course, the real FPS
 * depends on the time it takes for the renderer to draw the frame.
 */
const WRITE_TIMEOUT_MS = 12;

const MINIMUM_COLS = 2; // Less than 2 can mess with wide chars
const MINIMUM_ROWS = 1;

/**
 * The set of options that only have an effect when set in the Terminal constructor.
 */
const CONSTRUCTOR_ONLY_OPTIONS = ['cols', 'rows'];

const DEFAULT_OPTIONS: ITerminalOptions = {
  cols: 80,
  rows: 24,
  convertEol: false,
  termName: 'xterm',
  cursorBlink: false,
  cursorStyle: 'block',
  bellSound: DEFAULT_BELL_SOUND,
  bellStyle: 'none',
  drawBoldTextInBrightColors: true,
  enableBold: true,
  experimentalCharAtlas: 'static',
  fontFamily: 'courier-new, courier, monospace',
  fontSize: 15,
  fontWeight: 'normal',
  fontWeightBold: 'bold',
  lineHeight: 1.0,
  letterSpacing: 0,
  scrollback: 1000,
  screenKeys: false,
  screenReaderMode: false,
  debug: false,
  macOptionIsMeta: false,
  macOptionClickForcesSelection: false,
  cancelEvents: false,
  disableStdin: false,
  useFlowControl: false,
  allowTransparency: false,
  tabStopWidth: 8,
  theme: undefined,
  rightClickSelectsWord: Browser.isMac,
  rendererType: 'canvas',
  windowsMode: false
};

export class Terminal extends EventEmitter implements ITerminal, IDisposable, IInputHandlingTerminal {
  public textarea: HTMLTextAreaElement;
  public element: HTMLElement;
  public screenElement: HTMLElement;

  /**
   * The HTMLElement that the terminal is created in, set by Terminal.open.
   */
  private _parent: HTMLElement;
  private _context: Window;
  private _document: Document;
  private _viewportScrollArea: HTMLElement;
  private _viewportElement: HTMLElement;
  private _helperContainer: HTMLElement;
  private _compositionView: HTMLElement;

  private _visualBellTimer: number;

  public browser: IBrowser = <any>Browser;

  public options: ITerminalOptions;

  // TODO: This can be changed to an enum or boolean, 0 and 1 seem to be the only options
  public cursorState: number;
  public cursorHidden: boolean;

  private _customKeyEventHandler: CustomKeyEventHandler;

  // modes
  public applicationKeypad: boolean;
  public applicationCursor: boolean;
  public originMode: boolean;
  public insertMode: boolean;
  public wraparoundMode: boolean; // defaults: xterm - true, vt100 - false
  public bracketedPasteMode: boolean;

  // charset
  // The current charset
  public charset: ICharset;
  public gcharset: number;
  public glevel: number;
  public charsets: ICharset[];

  // mouse properties
  private _decLocator: boolean; // This is unstable and never set
  public x10Mouse: boolean;
  public vt200Mouse: boolean;
  private _vt300Mouse: boolean; // This is unstable and never set
  public normalMouse: boolean;
  public mouseEvents: boolean;
  public sendFocus: boolean;
  public utfMouse: boolean;
  public sgrMouse: boolean;
  public urxvtMouse: boolean;

  // misc
  private _refreshStart: number;
  private _refreshEnd: number;
  public savedCols: number;

  public curAttrData: IAttributeData;
  private _eraseAttrData: IAttributeData;

  public params: (string | number)[];
  public currentParam: string | number;

  // user input states
  public writeBuffer: string[];
  public writeBufferUtf8: Uint8Array[];
  private _writeInProgress: boolean;

  /**
   * Whether _xterm.js_ sent XOFF in order to catch up with the pty process.
   * This is a distinct state from writeStopped so that if the user requested
   * XOFF via ^S that it will not automatically resume when the writeBuffer goes
   * below threshold.
   */
  private _xoffSentToCatchUp: boolean;

  /** Whether writing has been stopped as a result of XOFF */
  // private _writeStopped: boolean;

  // Store if user went browsing history in scrollback
  private _userScrolling: boolean;

  private _inputHandler: InputHandler;
  public soundManager: SoundManager;
  private _renderCoordinator: RenderCoordinator;
  public selectionManager: SelectionManager;
  public linkifier: ILinkifier;
  public buffers: BufferSet;
  public viewport: IViewport;
  private _compositionHelper: ICompositionHelper;
  public charMeasure: CharMeasure;
  private _mouseZoneManager: IMouseZoneManager;
  public mouseHelper: MouseHelper;
  private _accessibilityManager: AccessibilityManager;
  private _colorManager: ColorManager;
  private _theme: ITheme;
  private _windowsMode: IDisposable | undefined;

  // bufferline to clone/copy from for new blank lines
  private _blankLine: IBufferLine = null;

  public cols: number;
  public rows: number;

  private _onCursorMove = new EventEmitter2<void>();
  public get onCursorMove(): IEvent<void> { return this._onCursorMove.event; }
  private _onData = new EventEmitter2<string>();
  public get onData(): IEvent<string> { return this._onData.event; }
  private _onKey = new EventEmitter2<{ key: string, domEvent: KeyboardEvent }>();
  public get onKey(): IEvent<{ key: string, domEvent: KeyboardEvent }> { return this._onKey.event; }
  private _onLineFeed = new EventEmitter2<void>();
  public get onLineFeed(): IEvent<void> { return this._onLineFeed.event; }
  private _onRender = new EventEmitter2<{ start: number, end: number }>();
  public get onRender(): IEvent<{ start: number, end: number }> { return this._onRender.event; }
  private _onResize = new EventEmitter2<{ cols: number, rows: number }>();
  public get onResize(): IEvent<{ cols: number, rows: number }> { return this._onResize.event; }
  private _onScroll = new EventEmitter2<number>();
  public get onScroll(): IEvent<number> { return this._onScroll.event; }
  private _onSelectionChange = new EventEmitter2<void>();
  public get onSelectionChange(): IEvent<void> { return this._onSelectionChange.event; }
  private _onTitleChange = new EventEmitter2<string>();
  public get onTitleChange(): IEvent<string> { return this._onTitleChange.event; }

  /**
   * Creates a new `Terminal` object.
   *
   * @param options An object containing a set of options, the available options are:
   *   - `cursorBlink` (boolean): Whether the terminal cursor blinks
   *   - `cols` (number): The number of columns of the terminal (horizontal size)
   *   - `rows` (number): The number of rows of the terminal (vertical size)
   *
   * @public
   * @class Xterm Xterm
   * @alias module:xterm/src/xterm
   */
  constructor(
    options: ITerminalOptions = {}
  ) {
    super();
    this.options = clone(options);
    this._setup();

    // TODO: Remove these in v4
    // Fire old style events from new emitters
    this.onCursorMove(() => this.emit('cursormove'));
    this.onData(e => this.emit('data', e));
    this.onKey(e => this.emit('key', e.key, e.domEvent));
    this.onLineFeed(() => this.emit('linefeed'));
    this.onRender(e => this.emit('refresh', e));
    this.onResize(e => this.emit('resize', e));
    this.onSelectionChange(() => this.emit('selection'));
    this.onScroll(e => this.emit('scroll', e));
    this.onTitleChange(e => this.emit('title', e));
  }

  public dispose(): void {
    super.dispose();
    if (this._windowsMode) {
      this._windowsMode.dispose();
      this._windowsMode = undefined;
    }
    this._customKeyEventHandler = null;
    removeTerminalFromCache(this);
    this.handler = () => {};
    this.write = () => {};
    if (this.element && this.element.parentNode) {
      this.element.parentNode.removeChild(this.element);
    }
  }

  /**
   * @deprecated Use dispose instead.
   */
  public destroy(): void {
    this.dispose();
  }

  private _setup(): void {
    Object.keys(DEFAULT_OPTIONS).forEach((key) => {
      if (this.options[key] === null || this.options[key] === undefined) {
        this.options[key] = DEFAULT_OPTIONS[key];
      }
    });

    // this.context = options.context || window;
    // this.document = options.document || document;
    // TODO: WHy not document.body?
    this._parent = document ? document.body : null;

    this.cols = Math.max(this.options.cols, MINIMUM_COLS);
    this.rows = Math.max(this.options.rows, MINIMUM_ROWS);

    if (this.options.handler) {
      this.onData(this.options.handler);
    }

    this.cursorState = 0;
    this.cursorHidden = false;
    this._customKeyEventHandler = null;

    // modes
    this.applicationKeypad = false;
    this.applicationCursor = false;
    this.originMode = false;
    this.insertMode = false;
    this.wraparoundMode = true; // defaults: xterm - true, vt100 - false
    this.bracketedPasteMode = false;

    // charset
    this.charset = null;
    this.gcharset = null;
    this.glevel = 0;
    // TODO: Can this be just []?
    this.charsets = [null];

    this.curAttrData = DEFAULT_ATTR_DATA.clone();
    this._eraseAttrData = DEFAULT_ATTR_DATA.clone();

    this.params = [];
    this.currentParam = 0;

    // user input states
    this.writeBuffer = [];
    this.writeBufferUtf8 = [];
    this._writeInProgress = false;

    this._xoffSentToCatchUp = false;
    // this._writeStopped = false;
    this._userScrolling = false;

    // Register input handler and refire/handle events
    this._inputHandler = new InputHandler(this);
    this._inputHandler.onCursorMove(() => this._onCursorMove.fire());
    this._inputHandler.onLineFeed(() => this._onLineFeed.fire());
    this.register(this._inputHandler);

    this.selectionManager = this.selectionManager || null;
    this.linkifier = this.linkifier || new Linkifier(this);
    this._mouseZoneManager = this._mouseZoneManager || null;
    this.soundManager = this.soundManager || new SoundManager(this);

    // Create the terminal's buffers and set the current buffer
    this.buffers = new BufferSet(this);
    if (this.selectionManager) {
      this.selectionManager.clearSelection();
      this.selectionManager.initBuffersListeners();
    }

    if (this.options.windowsMode) {
      this._windowsMode = applyWindowsMode(this);
    }
  }

  /**
   * Convenience property to active buffer.
   */
  public get buffer(): Buffer {
    return this.buffers.active;
  }

  /**
   * back_color_erase feature for xterm.
   */
  public eraseAttrData(): IAttributeData {
    this._eraseAttrData.bg &= ~(Attributes.CM_MASK | 0xFFFFFF);
    this._eraseAttrData.bg |= this.curAttrData.bg & ~0xFC000000;
    return this._eraseAttrData;
  }

  /**
   * Focus the terminal. Delegates focus handling to the terminal's DOM element.
   */
  public focus(): void {
    if (this.textarea) {
      this.textarea.focus({ preventScroll: true });
    }
  }

  public get isFocused(): boolean {
    return document.activeElement === this.textarea && document.hasFocus();
  }

  /**
   * Retrieves an option's value from the terminal.
   * @param key The option key.
   */
  public getOption(key: string): any {
    if (!(key in DEFAULT_OPTIONS)) {
      throw new Error('No option with key "' + key + '"');
    }

    return this.options[key];
  }

  /**
   * Sets an option on the terminal.
   * @param key The option key.
   * @param value The option value.
   */
  public setOption(key: string, value: any): void {
    if (!(key in DEFAULT_OPTIONS)) {
      throw new Error('No option with key "' + key + '"');
    }
    if (CONSTRUCTOR_ONLY_OPTIONS.indexOf(key) !== -1) {
      console.error(`Option "${key}" can only be set in the constructor`);
    }
    if (this.options[key] === value) {
      return;
    }
    switch (key) {
      case 'bellStyle':
        if (!value) {
          value = 'none';
        }
        break;
      case 'cursorStyle':
        if (!value) {
          value = 'block';
        }
        break;
      case 'fontWeight':
        if (!value) {
          value = 'normal';
        }
        break;
      case 'fontWeightBold':
        if (!value) {
          value = 'bold';
        }
        break;
      case 'lineHeight':
        if (value < 1) {
          console.warn(`${key} cannot be less than 1, value: ${value}`);
          return;
        }
      case 'rendererType':
        if (!value) {
          value = 'canvas';
        }
        break;
      case 'tabStopWidth':
        if (value < 1) {
          console.warn(`${key} cannot be less than 1, value: ${value}`);
          return;
        }
        break;
      case 'theme':
        this._setTheme(<ITheme>value);
        break;
      case 'scrollback':
        value = Math.min(value, MAX_BUFFER_SIZE);

        if (value < 0) {
          console.warn(`${key} cannot be less than 0, value: ${value}`);
          return;
        }
        if (this.options[key] !== value) {
          const newBufferLength = this.rows + value;
          if (this.buffer.lines.length > newBufferLength) {
            const amountToTrim = this.buffer.lines.length - newBufferLength;
            const needsRefresh = (this.buffer.ydisp - amountToTrim < 0);
            this.buffer.lines.trimStart(amountToTrim);
            this.buffer.ybase = Math.max(this.buffer.ybase - amountToTrim, 0);
            this.buffer.ydisp = Math.max(this.buffer.ydisp - amountToTrim, 0);
            if (needsRefresh) {
              this.refresh(0, this.rows - 1);
            }
          }
        }
        break;
    }
    this.options[key] = value;
    switch (key) {
      case 'fontFamily':
      case 'fontSize':
        // When the font changes the size of the cells may change which requires a renderer clear
        if (this._renderCoordinator) {
          this._renderCoordinator.clear();
          this.charMeasure.measure(this.options);
        }
        break;
      case 'drawBoldTextInBrightColors':
      case 'experimentalCharAtlas':
      case 'enableBold':
      case 'letterSpacing':
      case 'lineHeight':
      case 'fontWeight':
      case 'fontWeightBold':
        // When the font changes the size of the cells may change which requires a renderer clear
        if (this._renderCoordinator) {
          this._renderCoordinator.clear();
          this._renderCoordinator.onResize(this.cols, this.rows);
          this.refresh(0, this.rows - 1);
        }
        break;
      case 'rendererType':
        if (this._renderCoordinator) {
          this._renderCoordinator.setRenderer(this._createRenderer());
        }
        break;
      case 'scrollback':
        this.buffers.resize(this.cols, this.rows);
        if (this.viewport) {
          this.viewport.syncScrollArea();
        }
        break;
      case 'screenReaderMode':
        if (value) {
          if (!this._accessibilityManager && this._renderCoordinator) {
            this._accessibilityManager = new AccessibilityManager(this, this._renderCoordinator.dimensions);
          }
        } else {
          if (this._accessibilityManager) {
            this._accessibilityManager.dispose();
            this._accessibilityManager = null;
          }
        }
        break;
      case 'tabStopWidth': this.buffers.setupTabStops(); break;
      case 'windowsMode':
        if (value) {
          if (!this._windowsMode) {
            this._windowsMode = applyWindowsMode(this);
          }
        } else {
          if (this._windowsMode) {
            this._windowsMode.dispose();
            this._windowsMode = undefined;
          }
        }
        break;
    }
    // Inform renderer of changes
    if (this._renderCoordinator) {
      this._renderCoordinator.onOptionsChanged();
    }
  }

  /**
   * Binds the desired focus behavior on a given terminal object.
   */
  private _onTextAreaFocus(ev: KeyboardEvent): void {
    if (this.sendFocus) {
      this.handler(C0.ESC + '[I');
    }
    this.updateCursorStyle(ev);
    this.element.classList.add('focus');
    this.showCursor();
    this.emit('focus');
  }

  /**
   * Blur the terminal, calling the blur function on the terminal's underlying
   * textarea.
   */
  public blur(): void {
    return this.textarea.blur();
  }

  /**
   * Binds the desired blur behavior on a given terminal object.
   */
  private _onTextAreaBlur(): void {
    // Text can safely be removed on blur. Doing it earlier could interfere with
    // screen readers reading it out.
    this.textarea.value = '';
    this.refresh(this.buffer.y, this.buffer.y);
    if (this.sendFocus) {
      this.handler(C0.ESC + '[O');
    }
    this.element.classList.remove('focus');
    this.emit('blur');
  }

  /**
   * Initialize default behavior
   */
  private _initGlobal(): void {
    this._bindKeys();

    // Bind clipboard functionality
    this.register(addDisposableDomListener(this.element, 'copy', (event: ClipboardEvent) => {
      // If mouse events are active it means the selection manager is disabled and
      // copy should be handled by the host program.
      if (!this.hasSelection()) {
        return;
      }
      copyHandler(event, this, this.selectionManager);
    }));
    const pasteHandlerWrapper = (event: ClipboardEvent) => pasteHandler(event, this);
    this.register(addDisposableDomListener(this.textarea, 'paste', pasteHandlerWrapper));
    this.register(addDisposableDomListener(this.element, 'paste', pasteHandlerWrapper));

    // Handle right click context menus
    if (Browser.isFirefox) {
      // Firefox doesn't appear to fire the contextmenu event on right click
      this.register(addDisposableDomListener(this.element, 'mousedown', (event: MouseEvent) => {
        if (event.button === 2) {
          rightClickHandler(event, this, this.selectionManager, this.options.rightClickSelectsWord);
        }
      }));
    } else {
      this.register(addDisposableDomListener(this.element, 'contextmenu', (event: MouseEvent) => {
        rightClickHandler(event, this, this.selectionManager, this.options.rightClickSelectsWord);
      }));
    }

    // Move the textarea under the cursor when middle clicking on Linux to ensure
    // middle click to paste selection works. This only appears to work in Chrome
    // at the time is writing.
    if (Browser.isLinux) {
      // Use auxclick event over mousedown the latter doesn't seem to work. Note
      // that the regular click event doesn't fire for the middle mouse button.
      this.register(addDisposableDomListener(this.element, 'auxclick', (event: MouseEvent) => {
        if (event.button === 1) {
          moveTextAreaUnderMouseCursor(event, this);
        }
      }));
    }
  }

  /**
   * Apply key handling to the terminal
   */
  private _bindKeys(): void {
    const self = this;
    this.register(addDisposableDomListener(this.element, 'keydown', function (ev: KeyboardEvent): void {
      if (document.activeElement !== this) {
        return;
      }
      self._keyDown(ev);
    }, true));

    this.register(addDisposableDomListener(this.element, 'keypress', function (ev: KeyboardEvent): void {
      if (document.activeElement !== this) {
        return;
      }
      self._keyPress(ev);
    }, true));

    this.register(addDisposableDomListener(this.element, 'keyup', (ev: KeyboardEvent) => {
      if (!wasModifierKeyOnlyEvent(ev)) {
        this.focus();
      }

      self._keyUp(ev);
    }, true));

    this.register(addDisposableDomListener(this.textarea, 'keydown', (ev: KeyboardEvent) => this._keyDown(ev), true));
    this.register(addDisposableDomListener(this.textarea, 'keypress', (ev: KeyboardEvent) => this._keyPress(ev), true));
    this.register(addDisposableDomListener(this.textarea, 'compositionstart', () => this._compositionHelper.compositionstart()));
    this.register(addDisposableDomListener(this.textarea, 'compositionupdate', (e: CompositionEvent) => this._compositionHelper.compositionupdate(e)));
    this.register(addDisposableDomListener(this.textarea, 'compositionend', () => this._compositionHelper.compositionend()));
    this.register(this.onRender(() => this._compositionHelper.updateCompositionElements()));
    this.register(this.onRender(e => this._queueLinkification(e.start, e.end)));
  }

  /**
   * Opens the terminal within an element.
   *
   * @param parent The element to create the terminal within.
   */
  public open(parent: HTMLElement): void {
    this._parent = parent || this._parent;

    if (!this._parent) {
      throw new Error('Terminal requires a parent element.');
    }

    // Grab global elements
    this._context = this._parent.ownerDocument.defaultView;
    this._document = this._parent.ownerDocument;

    // Create main element container
    this.element = this._document.createElement('div');
    this.element.dir = 'ltr';   // xterm.css assumes LTR
    this.element.classList.add('terminal');
    this.element.classList.add('xterm');
    this.element.setAttribute('tabindex', '0');
    this._parent.appendChild(this.element);

    // Performance: Use a document fragment to build the terminal
    // viewport and helper elements detached from the DOM
    const fragment = document.createDocumentFragment();
    this._viewportElement = document.createElement('div');
    this._viewportElement.classList.add('xterm-viewport');
    fragment.appendChild(this._viewportElement);
    this._viewportScrollArea = document.createElement('div');
    this._viewportScrollArea.classList.add('xterm-scroll-area');
    this._viewportElement.appendChild(this._viewportScrollArea);

    this.screenElement = document.createElement('div');
    this.screenElement.classList.add('xterm-screen');
    // Create the container that will hold helpers like the textarea for
    // capturing DOM Events. Then produce the helpers.
    this._helperContainer = document.createElement('div');
    this._helperContainer.classList.add('xterm-helpers');
    this.screenElement.appendChild(this._helperContainer);
    fragment.appendChild(this.screenElement);

    this._mouseZoneManager = new MouseZoneManager(this);
    this.register(this._mouseZoneManager);
    this.register(this.onScroll(() => this._mouseZoneManager.clearAll()));
    this.linkifier.attachToDom(this._mouseZoneManager);

    this.textarea = document.createElement('textarea');
    this.textarea.classList.add('xterm-helper-textarea');
    // TODO: New API to set title? This could say "Terminal bash input", etc.
    this.textarea.setAttribute('aria-label', Strings.promptLabel);
    this.textarea.setAttribute('aria-multiline', 'false');
    this.textarea.setAttribute('autocorrect', 'off');
    this.textarea.setAttribute('autocapitalize', 'off');
    this.textarea.setAttribute('spellcheck', 'false');
    this.textarea.tabIndex = 0;
    this.register(addDisposableDomListener(this.textarea, 'focus', (ev: KeyboardEvent) => this._onTextAreaFocus(ev)));
    this.register(addDisposableDomListener(this.textarea, 'blur', () => this._onTextAreaBlur()));
    this._helperContainer.appendChild(this.textarea);

    this._compositionView = document.createElement('div');
    this._compositionView.classList.add('composition-view');
    this._compositionHelper = new CompositionHelper(this.textarea, this._compositionView, this);
    this._helperContainer.appendChild(this._compositionView);

    this.charMeasure = new CharMeasure(document, this._helperContainer);

    // Performance: Add viewport and helper elements from the fragment
    this.element.appendChild(fragment);

    this._theme = this.options.theme;
    this.options.theme = null;
    this._colorManager = new ColorManager(document, this.options.allowTransparency);
    this._colorManager.setTheme(this._theme);

    const renderer = this._createRenderer();
    this._renderCoordinator = new RenderCoordinator(renderer, this.rows, this.screenElement);
    this._renderCoordinator.onRender(e => this._onRender.fire(e));
    this.onResize(e => this._renderCoordinator.resize(e.cols, e.rows));

    this.viewport = new Viewport(this, this._viewportElement, this._viewportScrollArea, this.charMeasure, this._renderCoordinator.dimensions);
    this.viewport.onThemeChange(this._colorManager.colors);
    this.register(this.viewport);

    this.register(this.onCursorMove(() => this._renderCoordinator.onCursorMove()));
    this.register(this.onResize(() => this._renderCoordinator.onResize(this.cols, this.rows)));
    this.register(this.addDisposableListener('blur', () => this._renderCoordinator.onBlur()));
    this.register(this.addDisposableListener('focus', () => this._renderCoordinator.onFocus()));
    this.register(this.charMeasure.onCharSizeChanged(() => this._renderCoordinator.onCharSizeChanged()));
    this.register(this._renderCoordinator.onDimensionsChange(() => this.viewport.syncScrollArea()));

    this.selectionManager = new SelectionManager(this, this.charMeasure);
    this.register(this.selectionManager.onSelectionChange(() => this._onSelectionChange.fire()));
    this.register(addDisposableDomListener(this.element, 'mousedown', (e: MouseEvent) => this.selectionManager.onMouseDown(e)));
    this.register(this.selectionManager.onRedrawRequest(e => this._renderCoordinator.onSelectionChanged(e.start, e.end, e.columnSelectMode)));
    this.register(this.selectionManager.onLinuxMouseSelection(text => {
      // If there's a new selection, put it into the textarea, focus and select it
      // in order to register it as a selection on the OS. This event is fired
      // only on Linux to enable middle click to paste selection.
      this.textarea.value = text;
      this.textarea.focus();
      this.textarea.select();
    }));
    this.register(this.onScroll(() => {
      this.viewport.syncScrollArea();
      this.selectionManager.refresh();
    }));
    this.register(addDisposableDomListener(this._viewportElement, 'scroll', () => this.selectionManager.refresh()));

    this.mouseHelper = new MouseHelper(this._renderCoordinator);
    // apply mouse event classes set by escape codes before terminal was attached
    this.element.classList.toggle('enable-mouse-events', this.mouseEvents);
    if (this.mouseEvents) {
      this.selectionManager.disable();
    } else {
      this.selectionManager.enable();
    }

    if (this.options.screenReaderMode) {
      // Note that this must be done *after* the renderer is created in order to
      // ensure the correct order of the dprchange event
      this._accessibilityManager = new AccessibilityManager(this, this._renderCoordinator.dimensions);
      this._accessibilityManager.register(this._renderCoordinator.onDimensionsChange(e => this._accessibilityManager.setDimensions(e)));
    }

    // Measure the character size
    this.charMeasure.measure(this.options);

    // Setup loop that draws to screen
    this.refresh(0, this.rows - 1);

    // Initialize global actions that need to be taken on the document.
    this._initGlobal();

    // Listen for mouse events and translate
    // them into terminal mouse protocols.
    this.bindMouse();

  }

  private _createRenderer(): IRenderer {
    switch (this.options.rendererType) {
<<<<<<< HEAD
      case 'canvas': this.renderer = new Renderer(this, this._colorManager.colors); break;
      case 'dom': this.renderer = new DomRenderer(this, this._colorManager.colors); break;
      case 'webgl': this.renderer = new WebglRenderer(this, this._colorManager.colors); break;
=======
      case 'canvas': return new Renderer(this, this._colorManager.colors); break;
      case 'dom': return new DomRenderer(this, this._colorManager.colors); break;
>>>>>>> 739723fe
      default: throw new Error(`Unrecognized rendererType "${this.options.rendererType}"`);
    }
  }

  /**
   * Sets the theme on the renderer. The renderer must have been initialized.
   * @param theme The theme to set.
   */
  private _setTheme(theme: ITheme): void {
    this._theme = theme;
    this._colorManager.setTheme(theme);
    if (this._renderCoordinator) {
      this._renderCoordinator.setColors(this._colorManager.colors);
    }
    if (this.viewport) {
      this.viewport.onThemeChange(this._colorManager.colors);
    }
  }

  /**
   * XTerm mouse events
   * http://invisible-island.net/xterm/ctlseqs/ctlseqs.html#Mouse%20Tracking
   * To better understand these
   * the xterm code is very helpful:
   * Relevant files:
   *   button.c, charproc.c, misc.c
   * Relevant functions in xterm/button.c:
   *   BtnCode, EmitButtonCode, EditorButton, SendMousePosition
   */
  public bindMouse(): void {
    const el = this.element;
    const self = this;
    let pressed = 32;

    // mouseup, mousedown, wheel
    // left click: ^[[M 3<^[[M#3<
    // wheel up: ^[[M`3>
    function sendButton(ev: MouseEvent | WheelEvent): void {
      let button;
      let pos;

      // get the xterm-style button
      button = getButton(ev);

      // get mouse coordinates
      pos = self.mouseHelper.getRawByteCoords(ev, self.screenElement, self.charMeasure, self.cols, self.rows);
      if (!pos) return;

      sendEvent(button, pos);

      switch ((<any>ev).overrideType || ev.type) {
        case 'mousedown':
          pressed = button;
          break;
        case 'mouseup':
          // keep it at the left
          // button, just in case.
          pressed = 32;
          break;
        case 'wheel':
          // nothing. don't
          // interfere with
          // `pressed`.
          break;
      }
    }

    // motion example of a left click:
    // ^[[M 3<^[[M@4<^[[M@5<^[[M@6<^[[M@7<^[[M#7<
    function sendMove(ev: MouseEvent): void {
      let button = pressed;
      const pos = self.mouseHelper.getRawByteCoords(ev, self.screenElement, self.charMeasure, self.cols, self.rows);
      if (!pos) return;

      // buttons marked as motions
      // are incremented by 32
      button += 32;

      sendEvent(button, pos);
    }

    // encode button and
    // position to characters
    function encode(data: number[], ch: number): void {
      if (!self.utfMouse) {
        if (ch === 255) {
          data.push(0);
          return;
        }
        if (ch > 127) ch = 127;
        data.push(ch);
      } else {
        if (ch > 2047) {
          data.push(2047);
          return;
        }
        data.push(ch);
      }
    }

    // send a mouse event:
    // regular/utf8: ^[[M Cb Cx Cy
    // urxvt: ^[[ Cb ; Cx ; Cy M
    // sgr: ^[[ Cb ; Cx ; Cy M/m
    // vt300: ^[[ 24(1/3/5)~ [ Cx , Cy ] \r
    // locator: CSI P e ; P b ; P r ; P c ; P p & w
    function sendEvent(button: number, pos: {x: number, y: number}): void {
      // self.emit('mouse', {
      //   x: pos.x - 32,
      //   y: pos.x - 32,
      //   button: button
      // });

      if (self._vt300Mouse) {
        // NOTE: Unstable.
        // http://www.vt100.net/docs/vt3xx-gp/chapter15.html
        button &= 3;
        pos.x -= 32;
        pos.y -= 32;
        let data = C0.ESC + '[24';
        if (button === 0) data += '1';
        else if (button === 1) data += '3';
        else if (button === 2) data += '5';
        else if (button === 3) return;
        else data += '0';
        data += '~[' + pos.x + ',' + pos.y + ']\r';
        self.handler(data);
        return;
      }

      if (self._decLocator) {
        // NOTE: Unstable.
        button &= 3;
        pos.x -= 32;
        pos.y -= 32;
        if (button === 0) button = 2;
        else if (button === 1) button = 4;
        else if (button === 2) button = 6;
        else if (button === 3) button = 3;
        self.handler(C0.ESC + '['
                  + button
                  + ';'
                  + (button === 3 ? 4 : 0)
                  + ';'
                  + pos.y
                  + ';'
                  + pos.x
                  + ';'
                  // Not sure what page is meant to be
                  + (<any>pos).page || 0
                  + '&w');
        return;
      }

      if (self.urxvtMouse) {
        pos.x -= 32;
        pos.y -= 32;
        pos.x++;
        pos.y++;
        self.handler(C0.ESC + '[' + button + ';' + pos.x + ';' + pos.y + 'M');
        return;
      }

      if (self.sgrMouse) {
        pos.x -= 32;
        pos.y -= 32;
        self.handler(C0.ESC + '[<'
                  + (((button & 3) === 3 ? button & ~3 : button) - 32)
                  + ';'
                  + pos.x
                  + ';'
                  + pos.y
                  + ((button & 3) === 3 ? 'm' : 'M'));
        return;
      }

      const data: number[] = [];

      encode(data, button);
      encode(data, pos.x);
      encode(data, pos.y);

      self.handler(C0.ESC + '[M' + String.fromCharCode.apply(String, data));
    }

    function getButton(ev: MouseEvent): number {
      let button;
      let shift;
      let meta;
      let ctrl;
      let mod;

      // two low bits:
      // 0 = left
      // 1 = middle
      // 2 = right
      // 3 = release
      // wheel up/down:
      // 1, and 2 - with 64 added
      switch ((<any>ev).overrideType || ev.type) {
        case 'mousedown':
          button = ev.button !== null && ev.button !== undefined
            ? +ev.button
          : ev.which !== null && ev.which !== undefined
            ? ev.which - 1
          : null;

          if (Browser.isMSIE) {
            button = button === 1 ? 0 : button === 4 ? 1 : button;
          }
          break;
        case 'mouseup':
          button = 3;
          break;
        case 'DOMMouseScroll':
          button = ev.detail < 0
            ? 64
          : 65;
          break;
        case 'wheel':
          button = (<WheelEvent>ev).deltaY < 0
            ? 64
          : 65;
          break;
      }

      // next three bits are the modifiers:
      // 4 = shift, 8 = meta, 16 = control
      shift = ev.shiftKey ? 4 : 0;
      meta = ev.metaKey ? 8 : 0;
      ctrl = ev.ctrlKey ? 16 : 0;
      mod = shift | meta | ctrl;

      // no mods
      if (self.vt200Mouse) {
        // ctrl only
        mod &= ctrl;
      } else if (!self.normalMouse) {
        mod = 0;
      }

      // increment to SP
      button = (32 + (mod << 2)) + button;

      return button;
    }

    this.register(addDisposableDomListener(el, 'mousedown', (ev: MouseEvent) => {

      // Prevent the focus on the textarea from getting lost
      // and make sure we get focused on mousedown
      ev.preventDefault();
      this.focus();

      // Don't send the mouse button to the pty if mouse events are disabled or
      // if the selection manager is having selection forced (ie. a modifier is
      // held).
      if (!this.mouseEvents || this.selectionManager.shouldForceSelection(ev)) {
        return;
      }

      // send the button
      sendButton(ev);

      // fix for odd bug
      // if (this.vt200Mouse && !this.normalMouse) {
      if (this.vt200Mouse) {
        (<any>ev).overrideType = 'mouseup';
        sendButton(ev);
        return this.cancel(ev);
      }

      // TODO: All mouse handling should be pulled into its own file.

      // bind events
      let moveHandler: (event: MouseEvent) => void;
      if (this.normalMouse) {
        moveHandler = (event: MouseEvent) => {
          // Do nothing if normal mouse mode is on. This can happen if the mouse is held down when the
          // terminal exits normalMouse mode.
          if (!this.normalMouse) {
            return;
          }
          sendMove(event);
        };
        // TODO: these event listeners should be managed by the disposable, the Terminal reference may
        // be kept aroud if Terminal.dispose is fired when the mouse is down
        this._document.addEventListener('mousemove', moveHandler);
      }

      // x10 compatibility mode can't send button releases
      const handler = (ev: MouseEvent) => {
        if (this.normalMouse && !this.x10Mouse) {
          sendButton(ev);
        }
        if (moveHandler) {
          // Even though this should only be attached when this.normalMouse is true, holding the
          // mouse button down when normalMouse changes can happen. Just always try to remove it.
          this._document.removeEventListener('mousemove', moveHandler);
          moveHandler = null;
        }
        this._document.removeEventListener('mouseup', handler);
        return this.cancel(ev);
      };
      this._document.addEventListener('mouseup', handler);

      return this.cancel(ev);
    }));

    // if (this.normalMouse) {
    //  on(this.document, 'mousemove', sendMove);
    // }

    this.register(addDisposableDomListener(el, 'wheel', (ev: WheelEvent) => {
      if (!this.mouseEvents) {
        // Convert wheel events into up/down events when the buffer does not have scrollback, this
        // enables scrolling in apps hosted in the alt buffer such as vim or tmux.
        if (!this.buffer.hasScrollback) {
          const amount = this.viewport.getLinesScrolled(ev);

          // Do nothing if there's no vertical scroll
          if (amount === 0) {
            return;
          }

          // Construct and send sequences
          const sequence = C0.ESC + (this.applicationCursor ? 'O' : '[') + ( ev.deltaY < 0 ? 'A' : 'B');
          let data = '';
          for (let i = 0; i < Math.abs(amount); i++) {
            data += sequence;
          }
          this.handler(data);
        }
        return;
      }
      if (this.x10Mouse || this._vt300Mouse || this._decLocator) return;
      sendButton(ev);
      ev.preventDefault();
    }));

    // allow wheel scrolling in
    // the shell for example
    this.register(addDisposableDomListener(el, 'wheel', (ev: WheelEvent) => {
      if (this.mouseEvents) return;
      this.viewport.onWheel(ev);
      return this.cancel(ev);
    }));

    this.register(addDisposableDomListener(el, 'touchstart', (ev: TouchEvent) => {
      if (this.mouseEvents) return;
      this.viewport.onTouchStart(ev);
      return this.cancel(ev);
    }));

    this.register(addDisposableDomListener(el, 'touchmove', (ev: TouchEvent) => {
      if (this.mouseEvents) return;
      this.viewport.onTouchMove(ev);
      return this.cancel(ev);
    }));
  }

  /**
   * Tells the renderer to refresh terminal content between two rows (inclusive) at the next
   * opportunity.
   * @param start The row to start from (between 0 and this.rows - 1).
   * @param end The row to end at (between start and this.rows - 1).
   */
  public refresh(start: number, end: number): void {
    if (this._renderCoordinator) {
      this._renderCoordinator.refreshRows(start, end);
    }
  }

  /**
   * Queues linkification for the specified rows.
   * @param start The row to start from (between 0 and this.rows - 1).
   * @param end The row to end at (between start and this.rows - 1).
   */
  private _queueLinkification(start: number, end: number): void {
    if (this.linkifier) {
      this.linkifier.linkifyRows(start, end);
    }
  }

  /**
   * Change the cursor style for different selection modes
   */
  public updateCursorStyle(ev: KeyboardEvent): void {
    if (this.selectionManager && this.selectionManager.shouldColumnSelect(ev)) {
      this.element.classList.add('column-select');
    } else {
      this.element.classList.remove('column-select');
    }
  }

  /**
   * Display the cursor element
   */
  public showCursor(): void {
    if (!this.cursorState) {
      this.cursorState = 1;
      this.refresh(this.buffer.y, this.buffer.y);
    }
  }

  /**
   * Scroll the terminal down 1 row, creating a blank line.
   * @param isWrapped Whether the new line is wrapped from the previous line.
   */
  public scroll(isWrapped: boolean = false): void {
    let newLine: IBufferLine;
    newLine = this._blankLine;
    const eraseAttr = this.eraseAttrData();
    if (!newLine || newLine.length !== this.cols || newLine.getFg(0) !== eraseAttr.fg || newLine.getBg(0) !== eraseAttr.bg) {
      newLine = this.buffer.getBlankLine(eraseAttr, isWrapped);
      this._blankLine = newLine;
    }
    newLine.isWrapped = isWrapped;

    const topRow = this.buffer.ybase + this.buffer.scrollTop;
    const bottomRow = this.buffer.ybase + this.buffer.scrollBottom;

    if (this.buffer.scrollTop === 0) {
      // Determine whether the buffer is going to be trimmed after insertion.
      const willBufferBeTrimmed = this.buffer.lines.isFull;

      // Insert the line using the fastest method
      if (bottomRow === this.buffer.lines.length - 1) {
        if (willBufferBeTrimmed) {
          this.buffer.lines.recycle().copyFrom(newLine);
        } else {
          this.buffer.lines.push(newLine.clone());
        }
      } else {
        this.buffer.lines.splice(bottomRow + 1, 0, newLine.clone());
      }

      // Only adjust ybase and ydisp when the buffer is not trimmed
      if (!willBufferBeTrimmed) {
        this.buffer.ybase++;
        // Only scroll the ydisp with ybase if the user has not scrolled up
        if (!this._userScrolling) {
          this.buffer.ydisp++;
        }
      } else {
        // When the buffer is full and the user has scrolled up, keep the text
        // stable unless ydisp is right at the top
        if (this._userScrolling) {
          this.buffer.ydisp = Math.max(this.buffer.ydisp - 1, 0);
        }
      }
    } else {
      // scrollTop is non-zero which means no line will be going to the
      // scrollback, instead we can just shift them in-place.
      const scrollRegionHeight = bottomRow - topRow + 1/*as it's zero-based*/;
      this.buffer.lines.shiftElements(topRow + 1, scrollRegionHeight - 1, -1);
      this.buffer.lines.set(bottomRow, newLine.clone());
    }

    // Move the viewport to the bottom of the buffer unless the user is
    // scrolling.
    if (!this._userScrolling) {
      this.buffer.ydisp = this.buffer.ybase;
    }

    // Flag rows that need updating
    this.updateRange(this.buffer.scrollTop);
    this.updateRange(this.buffer.scrollBottom);

    this._onScroll.fire(this.buffer.ydisp);
  }

  /**
   * Scroll the display of the terminal
   * @param disp The number of lines to scroll down (negative scroll up).
   * @param suppressScrollEvent Don't emit the scroll event as scrollLines. This is used
   * to avoid unwanted events being handled by the viewport when the event was triggered from the
   * viewport originally.
   */
  public scrollLines(disp: number, suppressScrollEvent?: boolean): void {
    if (disp < 0) {
      if (this.buffer.ydisp === 0) {
        return;
      }
      this._userScrolling = true;
    } else if (disp + this.buffer.ydisp >= this.buffer.ybase) {
      this._userScrolling = false;
    }

    const oldYdisp = this.buffer.ydisp;
    this.buffer.ydisp = Math.max(Math.min(this.buffer.ydisp + disp, this.buffer.ybase), 0);

    // No change occurred, don't trigger scroll/refresh
    if (oldYdisp === this.buffer.ydisp) {
      return;
    }

    if (!suppressScrollEvent) {
      this._onScroll.fire(this.buffer.ydisp);
    }

    this.refresh(0, this.rows - 1);
  }

  /**
   * Scroll the display of the terminal by a number of pages.
   * @param pageCount The number of pages to scroll (negative scrolls up).
   */
  public scrollPages(pageCount: number): void {
    this.scrollLines(pageCount * (this.rows - 1));
  }

  /**
   * Scrolls the display of the terminal to the top.
   */
  public scrollToTop(): void {
    this.scrollLines(-this.buffer.ydisp);
  }

  /**
   * Scrolls the display of the terminal to the bottom.
   */
  public scrollToBottom(): void {
    this.scrollLines(this.buffer.ybase - this.buffer.ydisp);
  }

  public scrollToLine(line: number): void {
    const scrollAmount = line - this.buffer.ydisp;
    if (scrollAmount !== 0) {
      this.scrollLines(scrollAmount);
    }
  }

  /**
   * Writes raw utf8 bytes to the terminal.
   * @param data UintArray with UTF8 bytes to write to the terminal.
   */
  public writeUtf8(data: Uint8Array): void {
    // Ensure the terminal isn't disposed
    if (this._isDisposed) {
      return;
    }

    // Ignore falsy data values
    if (!data) {
      return;
    }

    this.writeBufferUtf8.push(data);

    // Send XOFF to pause the pty process if the write buffer becomes too large so
    // xterm.js can catch up before more data is sent. This is necessary in order
    // to keep signals such as ^C responsive.
    if (this.options.useFlowControl && !this._xoffSentToCatchUp && this.writeBufferUtf8.length >= WRITE_BUFFER_PAUSE_THRESHOLD) {
      // XOFF - stop pty pipe
      // XON will be triggered by emulator before processing data chunk
      this.handler(C0.DC3);
      this._xoffSentToCatchUp = true;
    }

    if (!this._writeInProgress && this.writeBufferUtf8.length > 0) {
      // Kick off a write which will write all data in sequence recursively
      this._writeInProgress = true;
      // Kick off an async innerWrite so more writes can come in while processing data
      setTimeout(() => {
        this._innerWriteUtf8();
      });
    }
  }

  protected _innerWriteUtf8(bufferOffset: number = 0): void {
    // Ensure the terminal isn't disposed
    if (this._isDisposed) {
      this.writeBufferUtf8 = [];
    }

    const startTime = Date.now();
    while (this.writeBufferUtf8.length > bufferOffset) {
      const data = this.writeBufferUtf8[bufferOffset];
      bufferOffset++;

      // If XOFF was sent in order to catch up with the pty process, resume it if
      // we reached the end of the writeBuffer to allow more data to come in.
      if (this._xoffSentToCatchUp && this.writeBufferUtf8.length === bufferOffset) {
        this.handler(C0.DC1);
        this._xoffSentToCatchUp = false;
      }

      this._refreshStart = this.buffer.y;
      this._refreshEnd = this.buffer.y;

      // HACK: Set the parser state based on it's state at the time of return.
      // This works around the bug #662 which saw the parser state reset in the
      // middle of parsing escape sequence in two chunks. For some reason the
      // state of the parser resets to 0 after exiting parser.parse. This change
      // just sets the state back based on the correct return statement.

      this._inputHandler.parseUtf8(data);

      this.updateRange(this.buffer.y);
      this.refresh(this._refreshStart, this._refreshEnd);

      if (Date.now() - startTime >= WRITE_TIMEOUT_MS) {
        break;
      }
    }
    if (this.writeBufferUtf8.length > bufferOffset) {
      // Allow renderer to catch up before processing the next batch
      setTimeout(() => this._innerWriteUtf8(bufferOffset), 0);
    } else {
      this._writeInProgress = false;
      this.writeBufferUtf8 = [];
    }
  }

  /**
   * Writes text to the terminal.
   * @param data The text to write to the terminal.
   */
  public write(data: string): void {
    // Ensure the terminal isn't disposed
    if (this._isDisposed) {
      return;
    }

    // Ignore falsy data values (including the empty string)
    if (!data) {
      return;
    }

    this.writeBuffer.push(data);

    // Send XOFF to pause the pty process if the write buffer becomes too large so
    // xterm.js can catch up before more data is sent. This is necessary in order
    // to keep signals such as ^C responsive.
    if (this.options.useFlowControl && !this._xoffSentToCatchUp && this.writeBuffer.length >= WRITE_BUFFER_PAUSE_THRESHOLD) {
      // XOFF - stop pty pipe
      // XON will be triggered by emulator before processing data chunk
      this.handler(C0.DC3);
      this._xoffSentToCatchUp = true;
    }

    if (!this._writeInProgress && this.writeBuffer.length > 0) {
      // Kick off a write which will write all data in sequence recursively
      this._writeInProgress = true;
      // Kick off an async innerWrite so more writes can come in while processing data
      setTimeout(() => {
        this._innerWrite();
      });
    }
  }

  protected _innerWrite(bufferOffset: number = 0): void {
    // Ensure the terminal isn't disposed
    if (this._isDisposed) {
      this.writeBuffer = [];
    }

    const startTime = Date.now();
    while (this.writeBuffer.length > bufferOffset) {
      const data = this.writeBuffer[bufferOffset];
      bufferOffset++;

      // If XOFF was sent in order to catch up with the pty process, resume it if
      // we reached the end of the writeBuffer to allow more data to come in.
      if (this._xoffSentToCatchUp && this.writeBuffer.length === bufferOffset) {
        this.handler(C0.DC1);
        this._xoffSentToCatchUp = false;
      }

      this._refreshStart = this.buffer.y;
      this._refreshEnd = this.buffer.y;

      // HACK: Set the parser state based on it's state at the time of return.
      // This works around the bug #662 which saw the parser state reset in the
      // middle of parsing escape sequence in two chunks. For some reason the
      // state of the parser resets to 0 after exiting parser.parse. This change
      // just sets the state back based on the correct return statement.

      this._inputHandler.parse(data);

      this.updateRange(this.buffer.y);
      this.refresh(this._refreshStart, this._refreshEnd);

      if (Date.now() - startTime >= WRITE_TIMEOUT_MS) {
        break;
      }
    }
    if (this.writeBuffer.length > bufferOffset) {
      // Allow renderer to catch up before processing the next batch
      setTimeout(() => this._innerWrite(bufferOffset), 0);
    } else {
      this._writeInProgress = false;
      this.writeBuffer = [];
    }
  }

  /**
   * Writes text to the terminal, followed by a break line character (\n).
   * @param data The text to write to the terminal.
   */
  public writeln(data: string): void {
    this.write(data + '\r\n');
  }

  /**
   * Attaches a custom key event handler which is run before keys are processed,
   * giving consumers of xterm.js ultimate control as to what keys should be
   * processed by the terminal and what keys should not.
   * @param customKeyEventHandler The custom KeyboardEvent handler to attach.
   * This is a function that takes a KeyboardEvent, allowing consumers to stop
   * propagation and/or prevent the default action. The function returns whether
   * the event should be processed by xterm.js.
   */
  public attachCustomKeyEventHandler(customKeyEventHandler: CustomKeyEventHandler): void {
    this._customKeyEventHandler = customKeyEventHandler;
  }

  /** Add handler for CSI escape sequence. See xterm.d.ts for details. */
  public addCsiHandler(flag: string, callback: (params: number[], collect: string) => boolean): IDisposable {
    return this._inputHandler.addCsiHandler(flag, callback);
  }
  /** Add handler for OSC escape sequence. See xterm.d.ts for details. */
  public addOscHandler(ident: number, callback: (data: string) => boolean): IDisposable {
    return this._inputHandler.addOscHandler(ident, callback);
  }

  /**
   * Registers a link matcher, allowing custom link patterns to be matched and
   * handled.
   * @param regex The regular expression to search for, specifically
   * this searches the textContent of the rows. You will want to use \s to match
   * a space ' ' character for example.
   * @param handler The callback when the link is called.
   * @param options Options for the link matcher.
   * @return The ID of the new matcher, this can be used to deregister.
   */
  public registerLinkMatcher(regex: RegExp, handler: LinkMatcherHandler, options?: ILinkMatcherOptions): number {
    const matcherId = this.linkifier.registerLinkMatcher(regex, handler, options);
    this.refresh(0, this.rows - 1);
    return matcherId;
  }

  /**
   * Deregisters a link matcher if it has been registered.
   * @param matcherId The link matcher's ID (returned after register)
   */
  public deregisterLinkMatcher(matcherId: number): void {
    if (this.linkifier.deregisterLinkMatcher(matcherId)) {
      this.refresh(0, this.rows - 1);
    }
  }

  public registerCharacterJoiner(handler: CharacterJoinerHandler): number {
    const joinerId = this._renderCoordinator.registerCharacterJoiner(handler);
    this.refresh(0, this.rows - 1);
    return joinerId;
  }

  public deregisterCharacterJoiner(joinerId: number): void {
    if (this._renderCoordinator.deregisterCharacterJoiner(joinerId)) {
      this.refresh(0, this.rows - 1);
    }
  }

  public get markers(): IMarker[] {
    return this.buffer.markers;
  }

  public addMarker(cursorYOffset: number): IMarker {
    // Disallow markers on the alt buffer
    if (this.buffer !== this.buffers.normal) {
      return;
    }

    return this.buffer.addMarker(this.buffer.ybase + this.buffer.y + cursorYOffset);
  }

  /**
   * Gets whether the terminal has an active selection.
   */
  public hasSelection(): boolean {
    return this.selectionManager ? this.selectionManager.hasSelection : false;
  }

  /**
   * Selects text within the terminal.
   * @param column The column the selection starts at..
   * @param row The row the selection starts at.
   * @param length The length of the selection.
   */
  public select(column: number, row: number, length: number): void {
    this.selectionManager.setSelection(column, row, length);
  }

  /**
   * Gets the terminal's current selection, this is useful for implementing copy
   * behavior outside of xterm.js.
   */
  public getSelection(): string {
    return this.selectionManager ? this.selectionManager.selectionText : '';
  }

  public getSelectionPosition(): ISelectionPosition | undefined {
    if (!this.selectionManager.hasSelection) {
      return undefined;
    }

    return {
      startColumn: this.selectionManager.selectionStart[0],
      startRow: this.selectionManager.selectionStart[1],
      endColumn: this.selectionManager.selectionEnd[0],
      endRow: this.selectionManager.selectionEnd[1]
    };
  }

  /**
   * Clears the current terminal selection.
   */
  public clearSelection(): void {
    if (this.selectionManager) {
      this.selectionManager.clearSelection();
    }
  }

  /**
   * Selects all text within the terminal.
   */
  public selectAll(): void {
    if (this.selectionManager) {
      this.selectionManager.selectAll();
    }
  }

  public selectLines(start: number, end: number): void {
    if (this.selectionManager) {
      this.selectionManager.selectLines(start, end);
    }
  }

  /**
   * Handle a keydown event
   * Key Resources:
   *   - https://developer.mozilla.org/en-US/docs/DOM/KeyboardEvent
   * @param ev The keydown event to be handled.
   */
  protected _keyDown(event: KeyboardEvent): boolean {
    if (this._customKeyEventHandler && this._customKeyEventHandler(event) === false) {
      return false;
    }

    if (!this._compositionHelper.keydown(event)) {
      if (this.buffer.ybase !== this.buffer.ydisp) {
        this.scrollToBottom();
      }
      return false;
    }

    const result = evaluateKeyboardEvent(event, this.applicationCursor, this.browser.isMac, this.options.macOptionIsMeta);

    this.updateCursorStyle(event);

    // if (result.key === C0.DC3) { // XOFF
    //   this._writeStopped = true;
    // } else if (result.key === C0.DC1) { // XON
    //   this._writeStopped = false;
    // }

    if (result.type === KeyboardResultType.PAGE_DOWN || result.type === KeyboardResultType.PAGE_UP) {
      const scrollCount = this.rows - 1;
      this.scrollLines(result.type === KeyboardResultType.PAGE_UP ? -scrollCount : scrollCount);
      return this.cancel(event, true);
    }

    if (result.type === KeyboardResultType.SELECT_ALL) {
      this.selectAll();
    }

    if (this._isThirdLevelShift(this.browser, event)) {
      return true;
    }

    if (result.cancel) {
      // The event is canceled at the end already, is this necessary?
      this.cancel(event, true);
    }

    if (!result.key) {
      return true;
    }

    this.emit('keydown', event);
    this._onKey.fire({ key: result.key, domEvent: event });
    this.showCursor();
    this.handler(result.key);

    return this.cancel(event, true);
  }

  private _isThirdLevelShift(browser: IBrowser, ev: IKeyboardEvent): boolean {
    const thirdLevelKey =
        (browser.isMac && !this.options.macOptionIsMeta && ev.altKey && !ev.ctrlKey && !ev.metaKey) ||
        (browser.isMSWindows && ev.altKey && ev.ctrlKey && !ev.metaKey);

    if (ev.type === 'keypress') {
      return thirdLevelKey;
    }

    // Don't invoke for arrows, pageDown, home, backspace, etc. (on non-keypress events)
    return thirdLevelKey && (!ev.keyCode || ev.keyCode > 47);
  }

  /**
   * Set the G level of the terminal
   * @param g
   */
  public setgLevel(g: number): void {
    this.glevel = g;
    this.charset = this.charsets[g];
  }

  /**
   * Set the charset for the given G level of the terminal
   * @param g
   * @param charset
   */
  public setgCharset(g: number, charset: ICharset): void {
    this.charsets[g] = charset;
    if (this.glevel === g) {
      this.charset = charset;
    }
  }

  protected _keyUp(ev: KeyboardEvent): void {
    this.updateCursorStyle(ev);
  }

  /**
   * Handle a keypress event.
   * Key Resources:
   *   - https://developer.mozilla.org/en-US/docs/DOM/KeyboardEvent
   * @param ev The keypress event to be handled.
   */
  protected _keyPress(ev: KeyboardEvent): boolean {
    let key;

    if (this._customKeyEventHandler && this._customKeyEventHandler(ev) === false) {
      return false;
    }

    this.cancel(ev);

    if (ev.charCode) {
      key = ev.charCode;
    } else if (ev.which === null || ev.which === undefined) {
      key = ev.keyCode;
    } else if (ev.which !== 0 && ev.charCode !== 0) {
      key = ev.which;
    } else {
      return false;
    }

    if (!key || (
      (ev.altKey || ev.ctrlKey || ev.metaKey) && !this._isThirdLevelShift(this.browser, ev)
    )) {
      return false;
    }

    key = String.fromCharCode(key);

    this.emit('keypress', key, ev);
    this._onKey.fire({ key, domEvent: ev });
    this.showCursor();
    this.handler(key);

    return true;
  }

  /**
   * Ring the bell.
   * Note: We could do sweet things with webaudio here
   */
  public bell(): void {
    this.emit('bell');
    if (this._soundBell()) {
      this.soundManager.playBellSound();
    }

    if (this._visualBell()) {
      this.element.classList.add('visual-bell-active');
      clearTimeout(this._visualBellTimer);
      this._visualBellTimer = window.setTimeout(() => {
        this.element.classList.remove('visual-bell-active');
      }, 200);
    }
  }

  /**
   * Log the current state to the console.
   */
  public log(text: string, data?: any): void {
    if (!this.options.debug) return;
    if (!this._context.console || !this._context.console.log) return;
    this._context.console.log(text, data);
  }

  /**
   * Log the current state as error to the console.
   */
  public error(text: string, data?: any): void {
    if (!this.options.debug) return;
    if (!this._context.console || !this._context.console.error) return;
    this._context.console.error(text, data);
  }

  /**
   * Resizes the terminal.
   *
   * @param x The number of columns to resize to.
   * @param y The number of rows to resize to.
   */
  public resize(x: number, y: number): void {
    if (isNaN(x) || isNaN(y)) {
      return;
    }

    if (x === this.cols && y === this.rows) {
      // Check if we still need to measure the char size (fixes #785).
      if (this.charMeasure && (!this.charMeasure.width || !this.charMeasure.height)) {
        this.charMeasure.measure(this.options);
      }
      return;
    }

    if (x < MINIMUM_COLS) x = MINIMUM_COLS;
    if (y < MINIMUM_ROWS) y = MINIMUM_ROWS;

    this.buffers.resize(x, y);

    this.cols = x;
    this.rows = y;
    this.buffers.setupTabStops(this.cols);

    if (this.charMeasure) {
      this.charMeasure.measure(this.options);
    }

    this.refresh(0, this.rows - 1);
    this._onResize.fire({ cols: x, rows: y });
  }

  /**
   * Updates the range of rows to refresh
   * @param y The number of rows to refresh next.
   */
  public updateRange(y: number): void {
    if (y < this._refreshStart) this._refreshStart = y;
    if (y > this._refreshEnd) this._refreshEnd = y;
    // if (y > this.refreshEnd) {
    //   this.refreshEnd = y;
    //   if (y > this.rows - 1) {
    //     this.refreshEnd = this.rows - 1;
    //   }
    // }
  }

  /**
   * Set the range of refreshing to the maximum value
   */
  public maxRange(): void {
    this._refreshStart = 0;
    this._refreshEnd = this.rows - 1;
  }

  /**
   * Clear the entire buffer, making the prompt line the new first line.
   */
  public clear(): void {
    if (this.buffer.ybase === 0 && this.buffer.y === 0) {
      // Don't clear if it's already clear
      return;
    }
    this.buffer.lines.set(0, this.buffer.lines.get(this.buffer.ybase + this.buffer.y));
    this.buffer.lines.length = 1;
    this.buffer.ydisp = 0;
    this.buffer.ybase = 0;
    this.buffer.y = 0;
    for (let i = 1; i < this.rows; i++) {
      this.buffer.lines.push(this.buffer.getBlankLine(DEFAULT_ATTR_DATA));
    }
    this.refresh(0, this.rows - 1);
    this._onScroll.fire(this.buffer.ydisp);
  }

  /**
   * Evaluate if the current terminal is the given argument.
   * @param term The terminal name to evaluate
   */
  public is(term: string): boolean {
    return (this.options.termName + '').indexOf(term) === 0;
  }

  /**
   * Emit the data event and populate the given data.
   * @param data The data to populate in the event.
   */
  public handler(data: string): void {
    // Prevents all events to pty process if stdin is disabled
    if (this.options.disableStdin) {
      return;
    }

    // Clear the selection if the selection manager is available and has an active selection
    if (this.selectionManager && this.selectionManager.hasSelection) {
      this.selectionManager.clearSelection();
    }

    // Input is being sent to the terminal, the terminal should focus the prompt.
    if (this.buffer.ybase !== this.buffer.ydisp) {
      this.scrollToBottom();
    }
    this._onData.fire(data);
  }

  /**
   * Emit the 'title' event and populate the given title.
   * @param title The title to populate in the event.
   */
  public handleTitle(title: string): void {
    this._onTitleChange.fire(title);
  }

  /**
   * ESC
   */

  /**
   * ESC D Index (IND is 0x84).
   */
  public index(): void {
    this.buffer.y++;
    if (this.buffer.y > this.buffer.scrollBottom) {
      this.buffer.y--;
      this.scroll();
    }
    // If the end of the line is hit, prevent this action from wrapping around to the next line.
    if (this.buffer.x >= this.cols) {
      this.buffer.x--;
    }
  }

  /**
   * ESC M Reverse Index (RI is 0x8d).
   *
   * Move the cursor up one row, inserting a new blank line if necessary.
   */
  public reverseIndex(): void {
    if (this.buffer.y === this.buffer.scrollTop) {
      // possibly move the code below to term.reverseScroll();
      // test: echo -ne '\e[1;1H\e[44m\eM\e[0m'
      // blankLine(true) is xterm/linux behavior
      const scrollRegionHeight = this.buffer.scrollBottom - this.buffer.scrollTop;
      this.buffer.lines.shiftElements(this.buffer.y + this.buffer.ybase, scrollRegionHeight, 1);
      this.buffer.lines.set(this.buffer.y + this.buffer.ybase, this.buffer.getBlankLine(this.eraseAttrData()));
      this.updateRange(this.buffer.scrollTop);
      this.updateRange(this.buffer.scrollBottom);
    } else {
      this.buffer.y--;
    }
  }

  /**
   * ESC c Full Reset (RIS).
   */
  public reset(): void {
    this.options.rows = this.rows;
    this.options.cols = this.cols;
    const customKeyEventHandler = this._customKeyEventHandler;
    const inputHandler = this._inputHandler;
    const cursorState = this.cursorState;
    this._setup();
    this._customKeyEventHandler = customKeyEventHandler;
    this._inputHandler = inputHandler;
    this.cursorState = cursorState;
    this.refresh(0, this.rows - 1);
    if (this.viewport) {
      this.viewport.syncScrollArea();
    }
  }


  /**
   * ESC H Tab Set (HTS is 0x88).
   */
  public tabSet(): void {
    this.buffer.tabs[this.buffer.x] = true;
  }

  // TODO: Remove cancel function and cancelEvents option
  public cancel(ev: Event, force?: boolean): boolean {
    if (!this.options.cancelEvents && !force) {
      return;
    }
    ev.preventDefault();
    ev.stopPropagation();
    return false;
  }

  private _visualBell(): boolean {
    return false;
    // return this.options.bellStyle === 'visual' ||
    //     this.options.bellStyle === 'both';
  }

  private _soundBell(): boolean {
    return this.options.bellStyle === 'sound';
    // return this.options.bellStyle === 'sound' ||
    //     this.options.bellStyle === 'both';
  }
}

/**
 * Helpers
 */

function wasModifierKeyOnlyEvent(ev: KeyboardEvent): boolean {
  return ev.keyCode === 16 || // Shift
    ev.keyCode === 17 || // Ctrl
    ev.keyCode === 18; // Alt
}<|MERGE_RESOLUTION|>--- conflicted
+++ resolved
@@ -820,14 +820,9 @@
 
   private _createRenderer(): IRenderer {
     switch (this.options.rendererType) {
-<<<<<<< HEAD
-      case 'canvas': this.renderer = new Renderer(this, this._colorManager.colors); break;
-      case 'dom': this.renderer = new DomRenderer(this, this._colorManager.colors); break;
-      case 'webgl': this.renderer = new WebglRenderer(this, this._colorManager.colors); break;
-=======
       case 'canvas': return new Renderer(this, this._colorManager.colors); break;
       case 'dom': return new DomRenderer(this, this._colorManager.colors); break;
->>>>>>> 739723fe
+      case 'webgl': return new WebglRenderer(this, this._colorManager.colors); break;
       default: throw new Error(`Unrecognized rendererType "${this.options.rendererType}"`);
     }
   }
