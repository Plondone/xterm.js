/**
 * Copyright (c) 2014 The xterm.js authors. All rights reserved.
 * Copyright (c) 2012-2013, Christopher Jeffrey (MIT License)
 * @license MIT
 *
 * Originally forked from (with the author's permission):
 *   Fabrice Bellard's javascript vt100 for jslinux:
 *   http://bellard.org/jslinux/
 *   Copyright (c) 2011 Fabrice Bellard
 *   The original design remains. The terminal itself
 *   has been extended to include xterm CSI codes, among
 *   other features.
 *
 * Terminal Emulation References:
 *   http://vt100.net/
 *   http://invisible-island.net/xterm/ctlseqs/ctlseqs.txt
 *   http://invisible-island.net/xterm/ctlseqs/ctlseqs.html
 *   http://invisible-island.net/vttest/
 *   http://www.inwap.com/pdp10/ansicode.txt
 *   http://linux.die.net/man/4/console_codes
 *   http://linux.die.net/man/7/urxvt
 */

import { IInputHandlingTerminal, IViewport, ICompositionHelper, ITerminalOptions, ITerminal, IBrowser, ILinkifier, ILinkMatcherOptions, CustomKeyEventHandler, LinkMatcherHandler, IMouseZoneManager } from './Types';
import { IRenderer, CharacterJoinerHandler } from 'browser/renderer/Types';
import { CompositionHelper } from './CompositionHelper';
import { Viewport } from './Viewport';
import { rightClickHandler, moveTextAreaUnderMouseCursor, pasteHandler, copyHandler } from './Clipboard';
import { C0 } from 'common/data/EscapeSequences';
import { InputHandler } from './InputHandler';
import { Renderer } from './renderer/Renderer';
import { Linkifier } from './Linkifier';
import { SelectionManager } from './SelectionManager';
import * as Browser from 'common/Platform';
import { addDisposableDomListener } from 'browser/Lifecycle';
import * as Strings from './browser/LocalizableStrings';
import { MouseHelper } from 'browser/input/MouseHelper';
import { SoundManager } from './SoundManager';
import { MouseZoneManager } from './MouseZoneManager';
import { AccessibilityManager } from './AccessibilityManager';
import { ITheme, IMarker, IDisposable, ISelectionPosition } from 'xterm';
import { removeTerminalFromCache } from './renderer/atlas/CharAtlasCache';
import { DomRenderer } from './renderer/dom/DomRenderer';
import { IKeyboardEvent, KeyboardResultType, ICharset, IBufferLine, IAttributeData } from 'common/Types';
import { evaluateKeyboardEvent } from 'common/input/Keyboard';
import { EventEmitter, IEvent } from 'common/EventEmitter';
import { Attributes, DEFAULT_ATTR_DATA } from 'common/buffer/BufferLine';
import { applyWindowsMode } from './WindowsMode';
import { ColorManager } from 'browser/ColorManager';
import { RenderService } from 'browser/services/RenderService';
import { IOptionsService, IBufferService } from 'common/services/Services';
import { OptionsService } from 'common/services/OptionsService';
import { ICharSizeService } from 'browser/services/Services';
import { CharSizeService } from 'browser/services/CharSizeService';
import { BufferService, MINIMUM_COLS, MINIMUM_ROWS } from 'common/services/BufferService';
import { Disposable } from 'common/Lifecycle';
import { IBufferSet, IBuffer } from 'common/buffer/Types';

// Let it work inside Node.js for automated testing purposes.
const document = (typeof window !== 'undefined') ? window.document : null;

/**
 * The amount of write requests to queue before sending an XOFF signal to the
 * pty process. This number must be small in order for ^C and similar sequences
 * to be responsive.
 */
const WRITE_BUFFER_PAUSE_THRESHOLD = 5;

/**
 * The max number of ms to spend on writes before allowing the renderer to
 * catch up with a 0ms setTimeout. A value of < 33 to keep us close to
 * 30fps, and a value of < 16 to try to run at 60fps. Of course, the real FPS
 * depends on the time it takes for the renderer to draw the frame.
 */
const WRITE_TIMEOUT_MS = 12;
const WRITE_BUFFER_LENGTH_THRESHOLD = 50;

export class Terminal extends Disposable implements ITerminal, IDisposable, IInputHandlingTerminal {
  public textarea: HTMLTextAreaElement;
  public element: HTMLElement;
  public screenElement: HTMLElement;

  /**
   * The HTMLElement that the terminal is created in, set by Terminal.open.
   */
  private _parent: HTMLElement;
  private _context: Window;
  private _document: Document;
  private _viewportScrollArea: HTMLElement;
  private _viewportElement: HTMLElement;
  private _helperContainer: HTMLElement;
  private _compositionView: HTMLElement;

  private _visualBellTimer: number;

  public browser: IBrowser = <any>Browser;

  // TODO: We should remove options once components adopt optionsService
  public get options(): ITerminalOptions { return this.optionsService.options; }

  // TODO: This can be changed to an enum or boolean, 0 and 1 seem to be the only options
  public cursorState: number;
  public cursorHidden: boolean;

  private _customKeyEventHandler: CustomKeyEventHandler;

  // common services
  private _bufferService: IBufferService;
  public optionsService: IOptionsService;

  // browser services
  private _charSizeService: ICharSizeService;
  private _renderService: RenderService;

  // modes
  public applicationKeypad: boolean;
  public applicationCursor: boolean;
  public originMode: boolean;
  public insertMode: boolean;
  public wraparoundMode: boolean; // defaults: xterm - true, vt100 - false
  public bracketedPasteMode: boolean;

  // charset
  // The current charset
  public charset: ICharset;
  public gcharset: number;
  public glevel: number;
  public charsets: ICharset[];

  // mouse properties
  private _decLocator: boolean; // This is unstable and never set
  public x10Mouse: boolean;
  public vt200Mouse: boolean;
  private _vt300Mouse: boolean; // This is unstable and never set
  public normalMouse: boolean;
  public mouseEvents: boolean;
  public sendFocus: boolean;
  public utfMouse: boolean;
  public sgrMouse: boolean;
  public urxvtMouse: boolean;

  // misc
  private _refreshStart: number;
  private _refreshEnd: number;
  public savedCols: number;

  public curAttrData: IAttributeData;
  private _eraseAttrData: IAttributeData;

  public params: (string | number)[];
  public currentParam: string | number;

  // user input states
  public writeBuffer: string[];
  public writeBufferUtf8: Uint8Array[];
  private _writeInProgress: boolean;

  /**
   * Whether _xterm.js_ sent XOFF in order to catch up with the pty process.
   * This is a distinct state from writeStopped so that if the user requested
   * XOFF via ^S that it will not automatically resume when the writeBuffer goes
   * below threshold.
   */
  private _xoffSentToCatchUp: boolean;

  /** Whether writing has been stopped as a result of XOFF */
  // private _writeStopped: boolean;

  // Store if user went browsing history in scrollback
  private _userScrolling: boolean;

  private _inputHandler: InputHandler;
  public soundManager: SoundManager;
  public selectionManager: SelectionManager;
  public linkifier: ILinkifier;
  public viewport: IViewport;
  private _compositionHelper: ICompositionHelper;
  private _mouseZoneManager: IMouseZoneManager;
  public mouseHelper: MouseHelper;
  private _accessibilityManager: AccessibilityManager;
  private _colorManager: ColorManager;
  private _theme: ITheme;
  private _windowsMode: IDisposable | undefined;

  // bufferline to clone/copy from for new blank lines
  private _blankLine: IBufferLine = null;

  public get cols(): number { return this._bufferService.cols; }
  public get rows(): number { return this._bufferService.rows; }

  private _onCursorMove = new EventEmitter<void>();
  public get onCursorMove(): IEvent<void> { return this._onCursorMove.event; }
  private _onData = new EventEmitter<string>();
  public get onData(): IEvent<string> { return this._onData.event; }
  private _onKey = new EventEmitter<{ key: string, domEvent: KeyboardEvent }>();
  public get onKey(): IEvent<{ key: string, domEvent: KeyboardEvent }> { return this._onKey.event; }
  private _onLineFeed = new EventEmitter<void>();
  public get onLineFeed(): IEvent<void> { return this._onLineFeed.event; }
  private _onRender = new EventEmitter<{ start: number, end: number }>();
  public get onRender(): IEvent<{ start: number, end: number }> { return this._onRender.event; }
  private _onResize = new EventEmitter<{ cols: number, rows: number }>();
  public get onResize(): IEvent<{ cols: number, rows: number }> { return this._onResize.event; }
  private _onScroll = new EventEmitter<number>();
  public get onScroll(): IEvent<number> { return this._onScroll.event; }
  private _onSelectionChange = new EventEmitter<void>();
  public get onSelectionChange(): IEvent<void> { return this._onSelectionChange.event; }
  private _onTitleChange = new EventEmitter<string>();
  public get onTitleChange(): IEvent<string> { return this._onTitleChange.event; }

  private _onFocus = new EventEmitter<void>();
  public get onFocus(): IEvent<void> { return this._onFocus.event; }
  private _onBlur = new EventEmitter<void>();
  public get onBlur(): IEvent<void> { return this._onBlur.event; }
  public onA11yCharEmitter = new EventEmitter<string>();
  public get onA11yChar(): IEvent<string> { return this.onA11yCharEmitter.event; }
  public onA11yTabEmitter = new EventEmitter<number>();
  public get onA11yTab(): IEvent<number> { return this.onA11yTabEmitter.event; }

  /**
   * Creates a new `Terminal` object.
   *
   * @param options An object containing a set of options, the available options are:
   *   - `cursorBlink` (boolean): Whether the terminal cursor blinks
   *   - `cols` (number): The number of columns of the terminal (horizontal size)
   *   - `rows` (number): The number of rows of the terminal (vertical size)
   *
   * @public
   * @class Xterm Xterm
   * @alias module:xterm/src/xterm
   */
  constructor(
    options: ITerminalOptions = {}
  ) {
    super();

    // Setup and initialize common services
    this.optionsService = new OptionsService(options);
    this._bufferService = new BufferService(this.optionsService);
    this._setupOptionsListeners();
    this._setup();
  }

  public dispose(): void {
    super.dispose();
    if (this._windowsMode) {
      this._windowsMode.dispose();
      this._windowsMode = undefined;
    }
    this._customKeyEventHandler = null;
    removeTerminalFromCache(this);
    this.handler = () => {};
    this.write = () => {};
    if (this.element && this.element.parentNode) {
      this.element.parentNode.removeChild(this.element);
    }
  }

  private _setup(): void {
    this._parent = document ? document.body : null;

    this.cursorState = 0;
    this.cursorHidden = false;
    this._customKeyEventHandler = null;

    // modes
    this.applicationKeypad = false;
    this.applicationCursor = false;
    this.originMode = false;
    this.insertMode = false;
    this.wraparoundMode = true; // defaults: xterm - true, vt100 - false
    this.bracketedPasteMode = false;

    // charset
    this.charset = null;
    this.gcharset = null;
    this.glevel = 0;
    // TODO: Can this be just []?
    this.charsets = [null];

    this.curAttrData = DEFAULT_ATTR_DATA.clone();
    this._eraseAttrData = DEFAULT_ATTR_DATA.clone();

    this.params = [];
    this.currentParam = 0;

    // user input states
    this.writeBuffer = [];
    this.writeBufferUtf8 = [];
    this._writeInProgress = false;

    this._xoffSentToCatchUp = false;
    // this._writeStopped = false;
    this._userScrolling = false;

    // Register input handler and refire/handle events
    this._inputHandler = new InputHandler(this);
    this._inputHandler.onCursorMove(() => this._onCursorMove.fire());
    this._inputHandler.onLineFeed(() => this._onLineFeed.fire());
    this._inputHandler.onData(e => this._onData.fire(e));
    this.register(this._inputHandler);

    this.selectionManager = this.selectionManager || null;
    this.linkifier = this.linkifier || new Linkifier(this);
    this._mouseZoneManager = this._mouseZoneManager || null;
    this.soundManager = this.soundManager || new SoundManager(this);

    if (this.selectionManager) {
      this.selectionManager.clearSelection();
      this.selectionManager.initBuffersListeners();
    }

    if (this.options.windowsMode) {
      this._windowsMode = applyWindowsMode(this);
    }
  }

  /**
   * Convenience property to active buffer.
   */
  public get buffer(): IBuffer {
    return this.buffers.active;
  }

  public get buffers(): IBufferSet {
    return this._bufferService.buffers;
  }

  /**
   * back_color_erase feature for xterm.
   */
  public eraseAttrData(): IAttributeData {
    this._eraseAttrData.bg &= ~(Attributes.CM_MASK | 0xFFFFFF);
    this._eraseAttrData.bg |= this.curAttrData.bg & ~0xFC000000;
    return this._eraseAttrData;
  }

  /**
   * Focus the terminal. Delegates focus handling to the terminal's DOM element.
   */
  public focus(): void {
    if (this.textarea) {
      this.textarea.focus({ preventScroll: true });
    }
  }

  public get isFocused(): boolean {
    return document.activeElement === this.textarea && document.hasFocus();
  }

  private _setupOptionsListeners(): void {
    // TODO: These listeners should be owned by individual components
    this.optionsService.onOptionChange(key => {
      switch (key) {
        case 'fontFamily':
        case 'fontSize':
          // When the font changes the size of the cells may change which requires a renderer clear
          if (this._renderService) {
            this._renderService.clear();
          }
          if (this._charSizeService) {
            this._charSizeService.measure();
          }
          break;
        case 'drawBoldTextInBrightColors':
        case 'letterSpacing':
        case 'lineHeight':
        case 'fontWeight':
        case 'fontWeightBold':
          // When the font changes the size of the cells may change which requires a renderer clear
          if (this._renderService) {
            this._renderService.clear();
            this._renderService.onResize(this.cols, this.rows);
            this.refresh(0, this.rows - 1);
          }
          break;
        case 'rendererType':
          if (this._renderService) {
            this._renderService.setRenderer(this._createRenderer());
          }
          break;
        case 'scrollback':
          this.buffers.resize(this.cols, this.rows);
          if (this.viewport) {
            this.viewport.syncScrollArea();
          }
          break;
        case 'screenReaderMode':
          if (this.optionsService.options.screenReaderMode) {
            if (!this._accessibilityManager && this._renderService) {
              this._accessibilityManager = new AccessibilityManager(this, this._renderService.dimensions);
            }
          } else {
            if (this._accessibilityManager) {
              this._accessibilityManager.dispose();
              this._accessibilityManager = null;
            }
          }
          break;
        case 'tabStopWidth': this.buffers.setupTabStops(); break;
        case 'theme':
          this._setTheme(this.optionsService.options.theme);
          break;
        case 'scrollback':
          const newBufferLength = this.rows + this.optionsService.options.scrollback;
          if (this.buffer.lines.length > newBufferLength) {
            const amountToTrim = this.buffer.lines.length - newBufferLength;
            const needsRefresh = (this.buffer.ydisp - amountToTrim < 0);
            this.buffer.lines.trimStart(amountToTrim);
            this.buffer.ybase = Math.max(this.buffer.ybase - amountToTrim, 0);
            this.buffer.ydisp = Math.max(this.buffer.ydisp - amountToTrim, 0);
            if (needsRefresh) {
              this.refresh(0, this.rows - 1);
            }
          }
        case 'windowsMode':
          if (this.optionsService.options.windowsMode) {
            if (!this._windowsMode) {
              this._windowsMode = applyWindowsMode(this);
            }
          } else {
            if (this._windowsMode) {
              this._windowsMode.dispose();
              this._windowsMode = undefined;
            }
          }
          break;
      }
    });
  }

  /**
   * Binds the desired focus behavior on a given terminal object.
   */
  private _onTextAreaFocus(ev: KeyboardEvent): void {
    if (this.sendFocus) {
      this.handler(C0.ESC + '[I');
    }
    this.updateCursorStyle(ev);
    this.element.classList.add('focus');
    this.showCursor();
    this._onFocus.fire();
  }

  /**
   * Blur the terminal, calling the blur function on the terminal's underlying
   * textarea.
   */
  public blur(): void {
    return this.textarea.blur();
  }

  /**
   * Binds the desired blur behavior on a given terminal object.
   */
  private _onTextAreaBlur(): void {
    // Text can safely be removed on blur. Doing it earlier could interfere with
    // screen readers reading it out.
    this.textarea.value = '';
    this.refresh(this.buffer.y, this.buffer.y);
    if (this.sendFocus) {
      this.handler(C0.ESC + '[O');
    }
    this.element.classList.remove('focus');
    this._onBlur.fire();
  }

  /**
   * Initialize default behavior
   */
  private _initGlobal(): void {
    this._bindKeys();

    // Bind clipboard functionality
    this.register(addDisposableDomListener(this.element, 'copy', (event: ClipboardEvent) => {
      // If mouse events are active it means the selection manager is disabled and
      // copy should be handled by the host program.
      if (!this.hasSelection()) {
        return;
      }
      copyHandler(event, this, this.selectionManager);
    }));
    const pasteHandlerWrapper = (event: ClipboardEvent) => pasteHandler(event, this);
    this.register(addDisposableDomListener(this.textarea, 'paste', pasteHandlerWrapper));
    this.register(addDisposableDomListener(this.element, 'paste', pasteHandlerWrapper));

    // Handle right click context menus
    if (Browser.isFirefox) {
      // Firefox doesn't appear to fire the contextmenu event on right click
      this.register(addDisposableDomListener(this.element, 'mousedown', (event: MouseEvent) => {
        if (event.button === 2) {
          rightClickHandler(event, this, this.selectionManager, this.options.rightClickSelectsWord);
        }
      }));
    } else {
      this.register(addDisposableDomListener(this.element, 'contextmenu', (event: MouseEvent) => {
        rightClickHandler(event, this, this.selectionManager, this.options.rightClickSelectsWord);
      }));
    }

    // Move the textarea under the cursor when middle clicking on Linux to ensure
    // middle click to paste selection works. This only appears to work in Chrome
    // at the time is writing.
    if (Browser.isLinux) {
      // Use auxclick event over mousedown the latter doesn't seem to work. Note
      // that the regular click event doesn't fire for the middle mouse button.
      this.register(addDisposableDomListener(this.element, 'auxclick', (event: MouseEvent) => {
        if (event.button === 1) {
          moveTextAreaUnderMouseCursor(event, this);
        }
      }));
    }
  }

  /**
   * Apply key handling to the terminal
   */
  private _bindKeys(): void {
    const self = this;
    this.register(addDisposableDomListener(this.element, 'keydown', function (ev: KeyboardEvent): void {
      if (document.activeElement !== this) {
        return;
      }
      self._keyDown(ev);
    }, true));

    this.register(addDisposableDomListener(this.element, 'keypress', function (ev: KeyboardEvent): void {
      if (document.activeElement !== this) {
        return;
      }
      self._keyPress(ev);
    }, true));

    this.register(addDisposableDomListener(this.element, 'keyup', (ev: KeyboardEvent) => {
      if (!wasModifierKeyOnlyEvent(ev)) {
        this.focus();
      }

      self._keyUp(ev);
    }, true));

    this.register(addDisposableDomListener(this.textarea, 'keydown', (ev: KeyboardEvent) => this._keyDown(ev), true));
    this.register(addDisposableDomListener(this.textarea, 'keypress', (ev: KeyboardEvent) => this._keyPress(ev), true));
    this.register(addDisposableDomListener(this.textarea, 'compositionstart', () => this._compositionHelper.compositionstart()));
    this.register(addDisposableDomListener(this.textarea, 'compositionupdate', (e: CompositionEvent) => this._compositionHelper.compositionupdate(e)));
    this.register(addDisposableDomListener(this.textarea, 'compositionend', () => this._compositionHelper.compositionend()));
    this.register(this.onRender(() => this._compositionHelper.updateCompositionElements()));
    this.register(this.onRender(e => this._queueLinkification(e.start, e.end)));
  }

  /**
   * Opens the terminal within an element.
   *
   * @param parent The element to create the terminal within.
   */
  public open(parent: HTMLElement): void {
    this._parent = parent || this._parent;

    if (!this._parent) {
      throw new Error('Terminal requires a parent element.');
    }

    // Grab global elements
    this._context = this._parent.ownerDocument.defaultView;
    this._document = this._parent.ownerDocument;

    // Create main element container
    this.element = this._document.createElement('div');
    this.element.dir = 'ltr';   // xterm.css assumes LTR
    this.element.classList.add('terminal');
    this.element.classList.add('xterm');
    this.element.setAttribute('tabindex', '0');
    this._parent.appendChild(this.element);

    // Performance: Use a document fragment to build the terminal
    // viewport and helper elements detached from the DOM
    const fragment = document.createDocumentFragment();
    this._viewportElement = document.createElement('div');
    this._viewportElement.classList.add('xterm-viewport');
    fragment.appendChild(this._viewportElement);
    this._viewportScrollArea = document.createElement('div');
    this._viewportScrollArea.classList.add('xterm-scroll-area');
    this._viewportElement.appendChild(this._viewportScrollArea);

    this.screenElement = document.createElement('div');
    this.screenElement.classList.add('xterm-screen');
    // Create the container that will hold helpers like the textarea for
    // capturing DOM Events. Then produce the helpers.
    this._helperContainer = document.createElement('div');
    this._helperContainer.classList.add('xterm-helpers');
    this.screenElement.appendChild(this._helperContainer);
    fragment.appendChild(this.screenElement);

    this._mouseZoneManager = new MouseZoneManager(this);
    this.register(this._mouseZoneManager);
    this.register(this.onScroll(() => this._mouseZoneManager.clearAll()));
    this.linkifier.attachToDom(this._mouseZoneManager);

    this.textarea = document.createElement('textarea');
    this.textarea.classList.add('xterm-helper-textarea');
    this.textarea.setAttribute('aria-label', Strings.promptLabel);
    this.textarea.setAttribute('aria-multiline', 'false');
    this.textarea.setAttribute('autocorrect', 'off');
    this.textarea.setAttribute('autocapitalize', 'off');
    this.textarea.setAttribute('spellcheck', 'false');
    this.textarea.tabIndex = 0;
    this.register(addDisposableDomListener(this.textarea, 'focus', (ev: KeyboardEvent) => this._onTextAreaFocus(ev)));
    this.register(addDisposableDomListener(this.textarea, 'blur', () => this._onTextAreaBlur()));
    this._helperContainer.appendChild(this.textarea);

    this._charSizeService = new CharSizeService(this._document, this._helperContainer, this.optionsService);

    this._compositionView = document.createElement('div');
    this._compositionView.classList.add('composition-view');
    this._compositionHelper = new CompositionHelper(this.textarea, this._compositionView, this, this._charSizeService);
    this._helperContainer.appendChild(this._compositionView);

    // Performance: Add viewport and helper elements from the fragment
    this.element.appendChild(fragment);

    this._theme = this.options.theme;
    this.options.theme = null;
    this._colorManager = new ColorManager(document, this.options.allowTransparency);
    this._colorManager.setTheme(this._theme);

    const renderer = this._createRenderer();
    this._renderService = new RenderService(renderer, this.rows, this.screenElement, this.optionsService, this._charSizeService);
    this._renderService.onRender(e => this._onRender.fire(e));
    this.onResize(e => this._renderService.resize(e.cols, e.rows));

    this.viewport = new Viewport(this, this._viewportElement, this._viewportScrollArea, this._renderService.dimensions, this._charSizeService);
    this.viewport.onThemeChange(this._colorManager.colors);
    this.register(this.viewport);

    this.register(this.onCursorMove(() => this._renderService.onCursorMove()));
    this.register(this.onResize(() => this._renderService.onResize(this.cols, this.rows)));
    this.register(this.onBlur(() => this._renderService.onBlur()));
    this.register(this.onFocus(() => this._renderService.onFocus()));
    this.register(this._renderService.onDimensionsChange(() => this.viewport.syncScrollArea()));

    this.selectionManager = new SelectionManager(this, this._charSizeService, this._bufferService);
    this.register(this.selectionManager.onSelectionChange(() => this._onSelectionChange.fire()));
    this.register(addDisposableDomListener(this.element, 'mousedown', (e: MouseEvent) => this.selectionManager.onMouseDown(e)));
    this.register(this.selectionManager.onRedrawRequest(e => this._renderService.onSelectionChanged(e.start, e.end, e.columnSelectMode)));
    this.register(this.selectionManager.onLinuxMouseSelection(text => {
      // If there's a new selection, put it into the textarea, focus and select it
      // in order to register it as a selection on the OS. This event is fired
      // only on Linux to enable middle click to paste selection.
      this.textarea.value = text;
      this.textarea.focus();
      this.textarea.select();
    }));
    this.register(this.onScroll(() => {
      this.viewport.syncScrollArea();
      this.selectionManager.refresh();
    }));
    this.register(addDisposableDomListener(this._viewportElement, 'scroll', () => this.selectionManager.refresh()));

    this.mouseHelper = new MouseHelper(this._renderService, this._charSizeService);
    // apply mouse event classes set by escape codes before terminal was attached
    this.element.classList.toggle('enable-mouse-events', this.mouseEvents);
    if (this.mouseEvents) {
      this.selectionManager.disable();
    } else {
      this.selectionManager.enable();
    }

    if (this.options.screenReaderMode) {
      // Note that this must be done *after* the renderer is created in order to
      // ensure the correct order of the dprchange event
      this._accessibilityManager = new AccessibilityManager(this, this._renderService.dimensions);
      this._accessibilityManager.register(this._renderService.onDimensionsChange(e => this._accessibilityManager.setDimensions(e)));
    }

    // Measure the character size
    this._charSizeService.measure();

    // Setup loop that draws to screen
    this.refresh(0, this.rows - 1);

    // Initialize global actions that need to be taken on the document.
    this._initGlobal();

    // Listen for mouse events and translate
    // them into terminal mouse protocols.
    this.bindMouse();

  }

  public setRenderer(renderer: IRenderer): void {
    this._renderCoordinator.setRenderer(renderer);
    // this._renderCoordinator.onOptionsChanged();
    this.refresh(0, this.rows - 1);
  }

  private _createRenderer(): IRenderer {
    switch (this.options.rendererType) {
<<<<<<< HEAD
      case 'canvas': return new Renderer(this, this._colorManager.colors);
      case 'dom': return new DomRenderer(this, this._colorManager.colors);
=======
      case 'canvas': return new Renderer(this, this._colorManager.colors, this._charSizeService); break;
      case 'dom': return new DomRenderer(this, this._colorManager.colors, this._charSizeService); break;
>>>>>>> 26f967ec
      default: throw new Error(`Unrecognized rendererType "${this.options.rendererType}"`);
    }
  }

  /**
   * Sets the theme on the renderer. The renderer must have been initialized.
   * @param theme The theme to set.
   */
  private _setTheme(theme: ITheme): void {
    this._theme = theme;
    this._colorManager.setTheme(theme);
    if (this._renderService) {
      this._renderService.setColors(this._colorManager.colors);
    }
    if (this.viewport) {
      this.viewport.onThemeChange(this._colorManager.colors);
    }
  }

  /**
   * XTerm mouse events
   * http://invisible-island.net/xterm/ctlseqs/ctlseqs.html#Mouse%20Tracking
   * To better understand these
   * the xterm code is very helpful:
   * Relevant files:
   *   button.c, charproc.c, misc.c
   * Relevant functions in xterm/button.c:
   *   BtnCode, EmitButtonCode, EditorButton, SendMousePosition
   */
  public bindMouse(): void {
    const el = this.element;
    const self = this;
    let pressed = 32;

    // mouseup, mousedown, wheel
    // left click: ^[[M 3<^[[M#3<
    // wheel up: ^[[M`3>
    function sendButton(ev: MouseEvent | WheelEvent): void {
      let button;
      let pos;

      // get the xterm-style button
      button = getButton(ev);

      // get mouse coordinates
      pos = self.mouseHelper.getRawByteCoords(ev, self.screenElement, self.cols, self.rows);
      if (!pos) return;

      sendEvent(button, pos);

      switch ((<any>ev).overrideType || ev.type) {
        case 'mousedown':
          pressed = button;
          break;
        case 'mouseup':
          // keep it at the left
          // button, just in case.
          pressed = 32;
          break;
        case 'wheel':
          // nothing. don't
          // interfere with
          // `pressed`.
          break;
      }
    }

    // motion example of a left click:
    // ^[[M 3<^[[M@4<^[[M@5<^[[M@6<^[[M@7<^[[M#7<
    function sendMove(ev: MouseEvent): void {
      let button = pressed;
      const pos = self.mouseHelper.getRawByteCoords(ev, self.screenElement, self.cols, self.rows);
      if (!pos) return;

      // buttons marked as motions
      // are incremented by 32
      button += 32;

      sendEvent(button, pos);
    }

    // encode button and
    // position to characters
    function encode(data: number[], ch: number): void {
      if (!self.utfMouse) {
        if (ch === 255) {
          data.push(0);
          return;
        }
        if (ch > 127) ch = 127;
        data.push(ch);
      } else {
        if (ch > 2047) {
          data.push(2047);
          return;
        }
        data.push(ch);
      }
    }

    // send a mouse event:
    // regular/utf8: ^[[M Cb Cx Cy
    // urxvt: ^[[ Cb ; Cx ; Cy M
    // sgr: ^[[ Cb ; Cx ; Cy M/m
    // vt300: ^[[ 24(1/3/5)~ [ Cx , Cy ] \r
    // locator: CSI P e ; P b ; P r ; P c ; P p & w
    function sendEvent(button: number, pos: {x: number, y: number}): void {
      if (self._vt300Mouse) {
        // NOTE: Unstable.
        // http://www.vt100.net/docs/vt3xx-gp/chapter15.html
        button &= 3;
        pos.x -= 32;
        pos.y -= 32;
        let data = C0.ESC + '[24';
        if (button === 0) data += '1';
        else if (button === 1) data += '3';
        else if (button === 2) data += '5';
        else if (button === 3) return;
        else data += '0';
        data += '~[' + pos.x + ',' + pos.y + ']\r';
        self.handler(data);
        return;
      }

      if (self._decLocator) {
        // NOTE: Unstable.
        button &= 3;
        pos.x -= 32;
        pos.y -= 32;
        if (button === 0) button = 2;
        else if (button === 1) button = 4;
        else if (button === 2) button = 6;
        else if (button === 3) button = 3;
        self.handler(C0.ESC + '['
                  + button
                  + ';'
                  + (button === 3 ? 4 : 0)
                  + ';'
                  + pos.y
                  + ';'
                  + pos.x
                  + ';'
                  // Not sure what page is meant to be
                  + (<any>pos).page || 0
                  + '&w');
        return;
      }

      if (self.urxvtMouse) {
        pos.x -= 32;
        pos.y -= 32;
        pos.x++;
        pos.y++;
        self.handler(C0.ESC + '[' + button + ';' + pos.x + ';' + pos.y + 'M');
        return;
      }

      if (self.sgrMouse) {
        pos.x -= 32;
        pos.y -= 32;
        self.handler(C0.ESC + '[<'
                  + (((button & 3) === 3 ? button & ~3 : button) - 32)
                  + ';'
                  + pos.x
                  + ';'
                  + pos.y
                  + ((button & 3) === 3 ? 'm' : 'M'));
        return;
      }

      const data: number[] = [];

      encode(data, button);
      encode(data, pos.x);
      encode(data, pos.y);

      self.handler(C0.ESC + '[M' + String.fromCharCode.apply(String, data));
    }

    function getButton(ev: MouseEvent): number {
      let button;
      let shift;
      let meta;
      let ctrl;
      let mod;

      // two low bits:
      // 0 = left
      // 1 = middle
      // 2 = right
      // 3 = release
      // wheel up/down:
      // 1, and 2 - with 64 added
      switch ((<any>ev).overrideType || ev.type) {
        case 'mousedown':
          button = ev.button !== null && ev.button !== undefined
            ? +ev.button
          : ev.which !== null && ev.which !== undefined
            ? ev.which - 1
          : null;
          break;
        case 'mouseup':
          button = 3;
          break;
        case 'DOMMouseScroll':
          button = ev.detail < 0
            ? 64
          : 65;
          break;
        case 'wheel':
          button = (<WheelEvent>ev).deltaY < 0
            ? 64
          : 65;
          break;
      }

      // next three bits are the modifiers:
      // 4 = shift, 8 = meta, 16 = control
      shift = ev.shiftKey ? 4 : 0;
      meta = ev.metaKey ? 8 : 0;
      ctrl = ev.ctrlKey ? 16 : 0;
      mod = shift | meta | ctrl;

      // no mods
      if (self.vt200Mouse) {
        // ctrl only
        mod &= ctrl;
      } else if (!self.normalMouse) {
        mod = 0;
      }

      // increment to SP
      button = (32 + (mod << 2)) + button;

      return button;
    }

    this.register(addDisposableDomListener(el, 'mousedown', (ev: MouseEvent) => {

      // Prevent the focus on the textarea from getting lost
      // and make sure we get focused on mousedown
      ev.preventDefault();
      this.focus();

      // Don't send the mouse button to the pty if mouse events are disabled or
      // if the selection manager is having selection forced (ie. a modifier is
      // held).
      if (!this.mouseEvents || this.selectionManager.shouldForceSelection(ev)) {
        return;
      }

      // send the button
      sendButton(ev);

      // fix for odd bug
      // if (this.vt200Mouse && !this.normalMouse) {
      if (this.vt200Mouse) {
        (<any>ev).overrideType = 'mouseup';
        sendButton(ev);
        return this.cancel(ev);
      }

      // TODO: All mouse handling should be pulled into its own file.

      // bind events
      let moveHandler: (event: MouseEvent) => void;
      if (this.normalMouse) {
        moveHandler = (event: MouseEvent) => {
          // Do nothing if normal mouse mode is on. This can happen if the mouse is held down when the
          // terminal exits normalMouse mode.
          if (!this.normalMouse) {
            return;
          }
          sendMove(event);
        };
        // TODO: these event listeners should be managed by the disposable, the Terminal reference may
        // be kept aroud if Terminal.dispose is fired when the mouse is down
        this._document.addEventListener('mousemove', moveHandler);
      }

      // x10 compatibility mode can't send button releases
      const handler = (ev: MouseEvent) => {
        if (this.normalMouse && !this.x10Mouse) {
          sendButton(ev);
        }
        if (moveHandler) {
          // Even though this should only be attached when this.normalMouse is true, holding the
          // mouse button down when normalMouse changes can happen. Just always try to remove it.
          this._document.removeEventListener('mousemove', moveHandler);
          moveHandler = null;
        }
        this._document.removeEventListener('mouseup', handler);
        return this.cancel(ev);
      };
      this._document.addEventListener('mouseup', handler);

      return this.cancel(ev);
    }));

    // if (this.normalMouse) {
    //  on(this.document, 'mousemove', sendMove);
    // }

    this.register(addDisposableDomListener(el, 'wheel', (ev: WheelEvent) => {
      if (!this.mouseEvents) {
        // Convert wheel events into up/down events when the buffer does not have scrollback, this
        // enables scrolling in apps hosted in the alt buffer such as vim or tmux.
        if (!this.buffer.hasScrollback) {
          const amount = this.viewport.getLinesScrolled(ev);

          // Do nothing if there's no vertical scroll
          if (amount === 0) {
            return;
          }

          // Construct and send sequences
          const sequence = C0.ESC + (this.applicationCursor ? 'O' : '[') + ( ev.deltaY < 0 ? 'A' : 'B');
          let data = '';
          for (let i = 0; i < Math.abs(amount); i++) {
            data += sequence;
          }
          this.handler(data);
        }
        return;
      }
      if (this.x10Mouse || this._vt300Mouse || this._decLocator) return;
      sendButton(ev);
      ev.preventDefault();
    }));

    // allow wheel scrolling in
    // the shell for example
    this.register(addDisposableDomListener(el, 'wheel', (ev: WheelEvent) => {
      if (this.mouseEvents) return;
      this.viewport.onWheel(ev);
      return this.cancel(ev);
    }));

    this.register(addDisposableDomListener(el, 'touchstart', (ev: TouchEvent) => {
      if (this.mouseEvents) return;
      this.viewport.onTouchStart(ev);
      return this.cancel(ev);
    }));

    this.register(addDisposableDomListener(el, 'touchmove', (ev: TouchEvent) => {
      if (this.mouseEvents) return;
      this.viewport.onTouchMove(ev);
      return this.cancel(ev);
    }));
  }

  /**
   * Tells the renderer to refresh terminal content between two rows (inclusive) at the next
   * opportunity.
   * @param start The row to start from (between 0 and this.rows - 1).
   * @param end The row to end at (between start and this.rows - 1).
   */
  public refresh(start: number, end: number): void {
    if (this._renderService) {
      this._renderService.refreshRows(start, end);
    }
  }

  /**
   * Queues linkification for the specified rows.
   * @param start The row to start from (between 0 and this.rows - 1).
   * @param end The row to end at (between start and this.rows - 1).
   */
  private _queueLinkification(start: number, end: number): void {
    if (this.linkifier) {
      this.linkifier.linkifyRows(start, end);
    }
  }

  /**
   * Change the cursor style for different selection modes
   */
  public updateCursorStyle(ev: KeyboardEvent): void {
    if (this.selectionManager && this.selectionManager.shouldColumnSelect(ev)) {
      this.element.classList.add('column-select');
    } else {
      this.element.classList.remove('column-select');
    }
  }

  /**
   * Display the cursor element
   */
  public showCursor(): void {
    if (!this.cursorState) {
      this.cursorState = 1;
      this.refresh(this.buffer.y, this.buffer.y);
    }
  }

  /**
   * Scroll the terminal down 1 row, creating a blank line.
   * @param isWrapped Whether the new line is wrapped from the previous line.
   */
  public scroll(isWrapped: boolean = false): void {
    let newLine: IBufferLine;
    newLine = this._blankLine;
    const eraseAttr = this.eraseAttrData();
    if (!newLine || newLine.length !== this.cols || newLine.getFg(0) !== eraseAttr.fg || newLine.getBg(0) !== eraseAttr.bg) {
      newLine = this.buffer.getBlankLine(eraseAttr, isWrapped);
      this._blankLine = newLine;
    }
    newLine.isWrapped = isWrapped;

    const topRow = this.buffer.ybase + this.buffer.scrollTop;
    const bottomRow = this.buffer.ybase + this.buffer.scrollBottom;

    if (this.buffer.scrollTop === 0) {
      // Determine whether the buffer is going to be trimmed after insertion.
      const willBufferBeTrimmed = this.buffer.lines.isFull;

      // Insert the line using the fastest method
      if (bottomRow === this.buffer.lines.length - 1) {
        if (willBufferBeTrimmed) {
          this.buffer.lines.recycle().copyFrom(newLine);
        } else {
          this.buffer.lines.push(newLine.clone());
        }
      } else {
        this.buffer.lines.splice(bottomRow + 1, 0, newLine.clone());
      }

      // Only adjust ybase and ydisp when the buffer is not trimmed
      if (!willBufferBeTrimmed) {
        this.buffer.ybase++;
        // Only scroll the ydisp with ybase if the user has not scrolled up
        if (!this._userScrolling) {
          this.buffer.ydisp++;
        }
      } else {
        // When the buffer is full and the user has scrolled up, keep the text
        // stable unless ydisp is right at the top
        if (this._userScrolling) {
          this.buffer.ydisp = Math.max(this.buffer.ydisp - 1, 0);
        }
      }
    } else {
      // scrollTop is non-zero which means no line will be going to the
      // scrollback, instead we can just shift them in-place.
      const scrollRegionHeight = bottomRow - topRow + 1/*as it's zero-based*/;
      this.buffer.lines.shiftElements(topRow + 1, scrollRegionHeight - 1, -1);
      this.buffer.lines.set(bottomRow, newLine.clone());
    }

    // Move the viewport to the bottom of the buffer unless the user is
    // scrolling.
    if (!this._userScrolling) {
      this.buffer.ydisp = this.buffer.ybase;
    }

    // Flag rows that need updating
    this.updateRange(this.buffer.scrollTop);
    this.updateRange(this.buffer.scrollBottom);

    this._onScroll.fire(this.buffer.ydisp);
  }

  /**
   * Scroll the display of the terminal
   * @param disp The number of lines to scroll down (negative scroll up).
   * @param suppressScrollEvent Don't emit the scroll event as scrollLines. This is used
   * to avoid unwanted events being handled by the viewport when the event was triggered from the
   * viewport originally.
   */
  public scrollLines(disp: number, suppressScrollEvent?: boolean): void {
    if (disp < 0) {
      if (this.buffer.ydisp === 0) {
        return;
      }
      this._userScrolling = true;
    } else if (disp + this.buffer.ydisp >= this.buffer.ybase) {
      this._userScrolling = false;
    }

    const oldYdisp = this.buffer.ydisp;
    this.buffer.ydisp = Math.max(Math.min(this.buffer.ydisp + disp, this.buffer.ybase), 0);

    // No change occurred, don't trigger scroll/refresh
    if (oldYdisp === this.buffer.ydisp) {
      return;
    }

    if (!suppressScrollEvent) {
      this._onScroll.fire(this.buffer.ydisp);
    }

    this.refresh(0, this.rows - 1);
  }

  /**
   * Scroll the display of the terminal by a number of pages.
   * @param pageCount The number of pages to scroll (negative scrolls up).
   */
  public scrollPages(pageCount: number): void {
    this.scrollLines(pageCount * (this.rows - 1));
  }

  /**
   * Scrolls the display of the terminal to the top.
   */
  public scrollToTop(): void {
    this.scrollLines(-this.buffer.ydisp);
  }

  /**
   * Scrolls the display of the terminal to the bottom.
   */
  public scrollToBottom(): void {
    this.scrollLines(this.buffer.ybase - this.buffer.ydisp);
  }

  public scrollToLine(line: number): void {
    const scrollAmount = line - this.buffer.ydisp;
    if (scrollAmount !== 0) {
      this.scrollLines(scrollAmount);
    }
  }

  /**
   * Writes raw utf8 bytes to the terminal.
   * @param data UintArray with UTF8 bytes to write to the terminal.
   */
  public writeUtf8(data: Uint8Array): void {
    // Ensure the terminal isn't disposed
    if (this._isDisposed) {
      return;
    }

    // Ignore falsy data values
    if (!data) {
      return;
    }

    this.writeBufferUtf8.push(data);

    // Send XOFF to pause the pty process if the write buffer becomes too large so
    // xterm.js can catch up before more data is sent. This is necessary in order
    // to keep signals such as ^C responsive.
    if (this.options.useFlowControl && !this._xoffSentToCatchUp && this.writeBufferUtf8.length >= WRITE_BUFFER_PAUSE_THRESHOLD) {
      // XOFF - stop pty pipe
      // XON will be triggered by emulator before processing data chunk
      this.handler(C0.DC3);
      this._xoffSentToCatchUp = true;
    }

    if (!this._writeInProgress && this.writeBufferUtf8.length > 0) {
      // Kick off a write which will write all data in sequence recursively
      this._writeInProgress = true;
      // Kick off an async innerWrite so more writes can come in while processing data
      setTimeout(() => {
        this._innerWriteUtf8();
      });
    }
  }

  protected _innerWriteUtf8(bufferOffset: number = 0): void {
    // Ensure the terminal isn't disposed
    if (this._isDisposed) {
      this.writeBufferUtf8 = [];
    }

    const startTime = Date.now();
    while (this.writeBufferUtf8.length > bufferOffset) {
      const data = this.writeBufferUtf8[bufferOffset];
      bufferOffset++;

      // If XOFF was sent in order to catch up with the pty process, resume it if
      // we reached the end of the writeBuffer to allow more data to come in.
      if (this._xoffSentToCatchUp && this.writeBufferUtf8.length === bufferOffset) {
        this.handler(C0.DC1);
        this._xoffSentToCatchUp = false;
      }

      this._refreshStart = this.buffer.y;
      this._refreshEnd = this.buffer.y;

      // HACK: Set the parser state based on it's state at the time of return.
      // This works around the bug #662 which saw the parser state reset in the
      // middle of parsing escape sequence in two chunks. For some reason the
      // state of the parser resets to 0 after exiting parser.parse. This change
      // just sets the state back based on the correct return statement.

      this._inputHandler.parseUtf8(data);

      this.updateRange(this.buffer.y);
      this.refresh(this._refreshStart, this._refreshEnd);

      if (Date.now() - startTime >= WRITE_TIMEOUT_MS) {
        break;
      }
    }
    if (this.writeBufferUtf8.length > bufferOffset) {
      // Allow renderer to catch up before processing the next batch
      // trim already processed chunks if we are above threshold
      if (bufferOffset > WRITE_BUFFER_LENGTH_THRESHOLD) {
        this.writeBufferUtf8 = this.writeBufferUtf8.slice(bufferOffset);
        bufferOffset = 0;
      }
      setTimeout(() => this._innerWriteUtf8(bufferOffset), 0);
    } else {
      this._writeInProgress = false;
      this.writeBufferUtf8 = [];
    }
  }

  /**
   * Writes text to the terminal.
   * @param data The text to write to the terminal.
   */
  public write(data: string): void {
    // Ensure the terminal isn't disposed
    if (this._isDisposed) {
      return;
    }

    // Ignore falsy data values (including the empty string)
    if (!data) {
      return;
    }

    this.writeBuffer.push(data);

    // Send XOFF to pause the pty process if the write buffer becomes too large so
    // xterm.js can catch up before more data is sent. This is necessary in order
    // to keep signals such as ^C responsive.
    if (this.options.useFlowControl && !this._xoffSentToCatchUp && this.writeBuffer.length >= WRITE_BUFFER_PAUSE_THRESHOLD) {
      // XOFF - stop pty pipe
      // XON will be triggered by emulator before processing data chunk
      this.handler(C0.DC3);
      this._xoffSentToCatchUp = true;
    }

    if (!this._writeInProgress && this.writeBuffer.length > 0) {
      // Kick off a write which will write all data in sequence recursively
      this._writeInProgress = true;
      // Kick off an async innerWrite so more writes can come in while processing data
      setTimeout(() => {
        this._innerWrite();
      });
    }
  }

  protected _innerWrite(bufferOffset: number = 0): void {
    // Ensure the terminal isn't disposed
    if (this._isDisposed) {
      this.writeBuffer = [];
    }

    const startTime = Date.now();
    while (this.writeBuffer.length > bufferOffset) {
      const data = this.writeBuffer[bufferOffset];
      bufferOffset++;

      // If XOFF was sent in order to catch up with the pty process, resume it if
      // we reached the end of the writeBuffer to allow more data to come in.
      if (this._xoffSentToCatchUp && this.writeBuffer.length === bufferOffset) {
        this.handler(C0.DC1);
        this._xoffSentToCatchUp = false;
      }

      this._refreshStart = this.buffer.y;
      this._refreshEnd = this.buffer.y;

      // HACK: Set the parser state based on it's state at the time of return.
      // This works around the bug #662 which saw the parser state reset in the
      // middle of parsing escape sequence in two chunks. For some reason the
      // state of the parser resets to 0 after exiting parser.parse. This change
      // just sets the state back based on the correct return statement.

      this._inputHandler.parse(data);

      this.updateRange(this.buffer.y);
      this.refresh(this._refreshStart, this._refreshEnd);

      if (Date.now() - startTime >= WRITE_TIMEOUT_MS) {
        break;
      }
    }
    if (this.writeBuffer.length > bufferOffset) {
      // Allow renderer to catch up before processing the next batch
      // trim already processed chunks if we are above threshold
      if (bufferOffset > WRITE_BUFFER_LENGTH_THRESHOLD) {
        this.writeBuffer = this.writeBuffer.slice(bufferOffset);
        bufferOffset = 0;
      }
      setTimeout(() => this._innerWrite(bufferOffset), 0);
    } else {
      this._writeInProgress = false;
      this.writeBuffer = [];
    }
  }

  /**
   * Writes text to the terminal, followed by a break line character (\n).
   * @param data The text to write to the terminal.
   */
  public writeln(data: string): void {
    this.write(data + '\r\n');
  }

  /**
   * Attaches a custom key event handler which is run before keys are processed,
   * giving consumers of xterm.js ultimate control as to what keys should be
   * processed by the terminal and what keys should not.
   * @param customKeyEventHandler The custom KeyboardEvent handler to attach.
   * This is a function that takes a KeyboardEvent, allowing consumers to stop
   * propagation and/or prevent the default action. The function returns whether
   * the event should be processed by xterm.js.
   */
  public attachCustomKeyEventHandler(customKeyEventHandler: CustomKeyEventHandler): void {
    this._customKeyEventHandler = customKeyEventHandler;
  }

  /** Add handler for CSI escape sequence. See xterm.d.ts for details. */
  public addCsiHandler(flag: string, callback: (params: number[], collect: string) => boolean): IDisposable {
    return this._inputHandler.addCsiHandler(flag, callback);
  }
  /** Add handler for OSC escape sequence. See xterm.d.ts for details. */
  public addOscHandler(ident: number, callback: (data: string) => boolean): IDisposable {
    return this._inputHandler.addOscHandler(ident, callback);
  }

  /**
   * Registers a link matcher, allowing custom link patterns to be matched and
   * handled.
   * @param regex The regular expression to search for, specifically
   * this searches the textContent of the rows. You will want to use \s to match
   * a space ' ' character for example.
   * @param handler The callback when the link is called.
   * @param options Options for the link matcher.
   * @return The ID of the new matcher, this can be used to deregister.
   */
  public registerLinkMatcher(regex: RegExp, handler: LinkMatcherHandler, options?: ILinkMatcherOptions): number {
    const matcherId = this.linkifier.registerLinkMatcher(regex, handler, options);
    this.refresh(0, this.rows - 1);
    return matcherId;
  }

  /**
   * Deregisters a link matcher if it has been registered.
   * @param matcherId The link matcher's ID (returned after register)
   */
  public deregisterLinkMatcher(matcherId: number): void {
    if (this.linkifier.deregisterLinkMatcher(matcherId)) {
      this.refresh(0, this.rows - 1);
    }
  }

  public registerCharacterJoiner(handler: CharacterJoinerHandler): number {
    const joinerId = this._renderService.registerCharacterJoiner(handler);
    this.refresh(0, this.rows - 1);
    return joinerId;
  }

  public deregisterCharacterJoiner(joinerId: number): void {
    if (this._renderService.deregisterCharacterJoiner(joinerId)) {
      this.refresh(0, this.rows - 1);
    }
  }

  public get markers(): IMarker[] {
    return this.buffer.markers;
  }

  public addMarker(cursorYOffset: number): IMarker {
    // Disallow markers on the alt buffer
    if (this.buffer !== this.buffers.normal) {
      return;
    }

    return this.buffer.addMarker(this.buffer.ybase + this.buffer.y + cursorYOffset);
  }

  /**
   * Gets whether the terminal has an active selection.
   */
  public hasSelection(): boolean {
    return this.selectionManager ? this.selectionManager.hasSelection : false;
  }

  /**
   * Selects text within the terminal.
   * @param column The column the selection starts at..
   * @param row The row the selection starts at.
   * @param length The length of the selection.
   */
  public select(column: number, row: number, length: number): void {
    this.selectionManager.setSelection(column, row, length);
  }

  /**
   * Gets the terminal's current selection, this is useful for implementing copy
   * behavior outside of xterm.js.
   */
  public getSelection(): string {
    return this.selectionManager ? this.selectionManager.selectionText : '';
  }

  public getSelectionPosition(): ISelectionPosition | undefined {
    if (!this.selectionManager.hasSelection) {
      return undefined;
    }

    return {
      startColumn: this.selectionManager.selectionStart[0],
      startRow: this.selectionManager.selectionStart[1],
      endColumn: this.selectionManager.selectionEnd[0],
      endRow: this.selectionManager.selectionEnd[1]
    };
  }

  /**
   * Clears the current terminal selection.
   */
  public clearSelection(): void {
    if (this.selectionManager) {
      this.selectionManager.clearSelection();
    }
  }

  /**
   * Selects all text within the terminal.
   */
  public selectAll(): void {
    if (this.selectionManager) {
      this.selectionManager.selectAll();
    }
  }

  public selectLines(start: number, end: number): void {
    if (this.selectionManager) {
      this.selectionManager.selectLines(start, end);
    }
  }

  /**
   * Handle a keydown event
   * Key Resources:
   *   - https://developer.mozilla.org/en-US/docs/DOM/KeyboardEvent
   * @param ev The keydown event to be handled.
   */
  protected _keyDown(event: KeyboardEvent): boolean {
    if (this._customKeyEventHandler && this._customKeyEventHandler(event) === false) {
      return false;
    }

    if (!this._compositionHelper.keydown(event)) {
      if (this.buffer.ybase !== this.buffer.ydisp) {
        this.scrollToBottom();
      }
      return false;
    }

    const result = evaluateKeyboardEvent(event, this.applicationCursor, this.browser.isMac, this.options.macOptionIsMeta);

    this.updateCursorStyle(event);

    // if (result.key === C0.DC3) { // XOFF
    //   this._writeStopped = true;
    // } else if (result.key === C0.DC1) { // XON
    //   this._writeStopped = false;
    // }

    if (result.type === KeyboardResultType.PAGE_DOWN || result.type === KeyboardResultType.PAGE_UP) {
      const scrollCount = this.rows - 1;
      this.scrollLines(result.type === KeyboardResultType.PAGE_UP ? -scrollCount : scrollCount);
      return this.cancel(event, true);
    }

    if (result.type === KeyboardResultType.SELECT_ALL) {
      this.selectAll();
    }

    if (this._isThirdLevelShift(this.browser, event)) {
      return true;
    }

    if (result.cancel) {
      // The event is canceled at the end already, is this necessary?
      this.cancel(event, true);
    }

    if (!result.key) {
      return true;
    }

    this._onKey.fire({ key: result.key, domEvent: event });
    this.showCursor();
    this.handler(result.key);

    return this.cancel(event, true);
  }

  private _isThirdLevelShift(browser: IBrowser, ev: IKeyboardEvent): boolean {
    const thirdLevelKey =
        (browser.isMac && !this.options.macOptionIsMeta && ev.altKey && !ev.ctrlKey && !ev.metaKey) ||
        (browser.isMSWindows && ev.altKey && ev.ctrlKey && !ev.metaKey);

    if (ev.type === 'keypress') {
      return thirdLevelKey;
    }

    // Don't invoke for arrows, pageDown, home, backspace, etc. (on non-keypress events)
    return thirdLevelKey && (!ev.keyCode || ev.keyCode > 47);
  }

  /**
   * Set the G level of the terminal
   * @param g
   */
  public setgLevel(g: number): void {
    this.glevel = g;
    this.charset = this.charsets[g];
  }

  /**
   * Set the charset for the given G level of the terminal
   * @param g
   * @param charset
   */
  public setgCharset(g: number, charset: ICharset): void {
    this.charsets[g] = charset;
    if (this.glevel === g) {
      this.charset = charset;
    }
  }

  protected _keyUp(ev: KeyboardEvent): void {
    this.updateCursorStyle(ev);
  }

  /**
   * Handle a keypress event.
   * Key Resources:
   *   - https://developer.mozilla.org/en-US/docs/DOM/KeyboardEvent
   * @param ev The keypress event to be handled.
   */
  protected _keyPress(ev: KeyboardEvent): boolean {
    let key;

    if (this._customKeyEventHandler && this._customKeyEventHandler(ev) === false) {
      return false;
    }

    this.cancel(ev);

    if (ev.charCode) {
      key = ev.charCode;
    } else if (ev.which === null || ev.which === undefined) {
      key = ev.keyCode;
    } else if (ev.which !== 0 && ev.charCode !== 0) {
      key = ev.which;
    } else {
      return false;
    }

    if (!key || (
      (ev.altKey || ev.ctrlKey || ev.metaKey) && !this._isThirdLevelShift(this.browser, ev)
    )) {
      return false;
    }

    key = String.fromCharCode(key);

    this._onKey.fire({ key, domEvent: ev });
    this.showCursor();
    this.handler(key);

    return true;
  }

  /**
   * Ring the bell.
   * Note: We could do sweet things with webaudio here
   */
  public bell(): void {
    if (this._soundBell()) {
      this.soundManager.playBellSound();
    }

    if (this._visualBell()) {
      this.element.classList.add('visual-bell-active');
      clearTimeout(this._visualBellTimer);
      this._visualBellTimer = window.setTimeout(() => {
        this.element.classList.remove('visual-bell-active');
      }, 200);
    }
  }

  /**
   * Log the current state to the console.
   */
  public log(text: string, data?: any): void {
    if (!this.options.debug) return;
    if (!this._context.console || !this._context.console.log) return;
    this._context.console.log(text, data);
  }

  /**
   * Log the current state as error to the console.
   */
  public error(text: string, data?: any): void {
    if (!this.options.debug) return;
    if (!this._context.console || !this._context.console.error) return;
    this._context.console.error(text, data);
  }

  /**
   * Resizes the terminal.
   *
   * @param x The number of columns to resize to.
   * @param y The number of rows to resize to.
   */
  public resize(x: number, y: number): void {
    if (isNaN(x) || isNaN(y)) {
      return;
    }

    if (x === this.cols && y === this.rows) {
      // Check if we still need to measure the char size (fixes #785).
      if (this._charSizeService && !this._charSizeService.hasValidSize) {
        this._charSizeService.measure();
      }
      return;
    }

    if (x < MINIMUM_COLS) x = MINIMUM_COLS;
    if (y < MINIMUM_ROWS) y = MINIMUM_ROWS;

    this.buffers.resize(x, y);

    this._bufferService.resize(x, y);
    this.buffers.setupTabStops(this.cols);

    if (this._charSizeService) {
      this._charSizeService.measure();
    }

    this.refresh(0, this.rows - 1);
    this._onResize.fire({ cols: x, rows: y });
  }

  /**
   * Updates the range of rows to refresh
   * @param y The number of rows to refresh next.
   */
  public updateRange(y: number): void {
    if (y < this._refreshStart) this._refreshStart = y;
    if (y > this._refreshEnd) this._refreshEnd = y;
    // if (y > this.refreshEnd) {
    //   this.refreshEnd = y;
    //   if (y > this.rows - 1) {
    //     this.refreshEnd = this.rows - 1;
    //   }
    // }
  }

  /**
   * Set the range of refreshing to the maximum value
   */
  public maxRange(): void {
    this._refreshStart = 0;
    this._refreshEnd = this.rows - 1;
  }

  /**
   * Clear the entire buffer, making the prompt line the new first line.
   */
  public clear(): void {
    if (this.buffer.ybase === 0 && this.buffer.y === 0) {
      // Don't clear if it's already clear
      return;
    }
    this.buffer.lines.set(0, this.buffer.lines.get(this.buffer.ybase + this.buffer.y));
    this.buffer.lines.length = 1;
    this.buffer.ydisp = 0;
    this.buffer.ybase = 0;
    this.buffer.y = 0;
    for (let i = 1; i < this.rows; i++) {
      this.buffer.lines.push(this.buffer.getBlankLine(DEFAULT_ATTR_DATA));
    }
    this.refresh(0, this.rows - 1);
    this._onScroll.fire(this.buffer.ydisp);
  }

  /**
   * Evaluate if the current terminal is the given argument.
   * @param term The terminal name to evaluate
   */
  public is(term: string): boolean {
    return (this.options.termName + '').indexOf(term) === 0;
  }

  /**
   * Emit the data event and populate the given data.
   * @param data The data to populate in the event.
   */
  public handler(data: string): void {
    // Prevents all events to pty process if stdin is disabled
    if (this.options.disableStdin) {
      return;
    }

    // Clear the selection if the selection manager is available and has an active selection
    if (this.selectionManager && this.selectionManager.hasSelection) {
      this.selectionManager.clearSelection();
    }

    // Input is being sent to the terminal, the terminal should focus the prompt.
    if (this.buffer.ybase !== this.buffer.ydisp) {
      this.scrollToBottom();
    }
    this._onData.fire(data);
  }

  /**
   * Emit the 'title' event and populate the given title.
   * @param title The title to populate in the event.
   */
  public handleTitle(title: string): void {
    this._onTitleChange.fire(title);
  }

  /**
   * ESC
   */

  /**
   * ESC D Index (IND is 0x84).
   */
  public index(): void {
    this.buffer.y++;
    if (this.buffer.y > this.buffer.scrollBottom) {
      this.buffer.y--;
      this.scroll();
    }
    // If the end of the line is hit, prevent this action from wrapping around to the next line.
    if (this.buffer.x >= this.cols) {
      this.buffer.x--;
    }
  }

  /**
   * ESC M Reverse Index (RI is 0x8d).
   *
   * Move the cursor up one row, inserting a new blank line if necessary.
   */
  public reverseIndex(): void {
    if (this.buffer.y === this.buffer.scrollTop) {
      // possibly move the code below to term.reverseScroll();
      // test: echo -ne '\e[1;1H\e[44m\eM\e[0m'
      // blankLine(true) is xterm/linux behavior
      const scrollRegionHeight = this.buffer.scrollBottom - this.buffer.scrollTop;
      this.buffer.lines.shiftElements(this.buffer.y + this.buffer.ybase, scrollRegionHeight, 1);
      this.buffer.lines.set(this.buffer.y + this.buffer.ybase, this.buffer.getBlankLine(this.eraseAttrData()));
      this.updateRange(this.buffer.scrollTop);
      this.updateRange(this.buffer.scrollBottom);
    } else {
      this.buffer.y--;
    }
  }

  /**
   * ESC c Full Reset (RIS).
   */
  public reset(): void {
    /**
     * Since _setup handles a full terminal creation, we have to carry forward
     * a few things that should not reset.
     */
    this.options.rows = this.rows;
    this.options.cols = this.cols;
    const customKeyEventHandler = this._customKeyEventHandler;
    const inputHandler = this._inputHandler;
    const cursorState = this.cursorState;
    const writeBuffer = this.writeBuffer;
    const writeBufferUtf8 = this.writeBufferUtf8;
    const writeInProgress = this._writeInProgress;
    const xoffSentToCatchUp = this._xoffSentToCatchUp;
    const userScrolling = this._userScrolling;

    this._setup();
    this._bufferService.reset();

    // reattach
    this._customKeyEventHandler = customKeyEventHandler;
    this._inputHandler = inputHandler;
    this.cursorState = cursorState;
    this.writeBuffer = writeBuffer;
    this.writeBufferUtf8 = writeBufferUtf8;
    this._writeInProgress = writeInProgress;
    this._xoffSentToCatchUp = xoffSentToCatchUp;
    this._userScrolling = userScrolling;

    // do a full screen refresh
    this.refresh(0, this.rows - 1);
    if (this.viewport) {
      this.viewport.syncScrollArea();
    }
  }


  /**
   * ESC H Tab Set (HTS is 0x88).
   */
  public tabSet(): void {
    this.buffer.tabs[this.buffer.x] = true;
  }

  // TODO: Remove cancel function and cancelEvents option
  public cancel(ev: Event, force?: boolean): boolean {
    if (!this.options.cancelEvents && !force) {
      return;
    }
    ev.preventDefault();
    ev.stopPropagation();
    return false;
  }

  private _visualBell(): boolean {
    return false;
    // return this.options.bellStyle === 'visual' ||
    //     this.options.bellStyle === 'both';
  }

  private _soundBell(): boolean {
    return this.options.bellStyle === 'sound';
    // return this.options.bellStyle === 'sound' ||
    //     this.options.bellStyle === 'both';
  }
}

/**
 * Helpers
 */

function wasModifierKeyOnlyEvent(ev: KeyboardEvent): boolean {
  return ev.keyCode === 16 || // Shift
    ev.keyCode === 17 || // Ctrl
    ev.keyCode === 18; // Alt
}<|MERGE_RESOLUTION|>--- conflicted
+++ resolved
@@ -687,20 +687,15 @@
   }
 
   public setRenderer(renderer: IRenderer): void {
-    this._renderCoordinator.setRenderer(renderer);
+    this._renderService.setRenderer(renderer);
     // this._renderCoordinator.onOptionsChanged();
     this.refresh(0, this.rows - 1);
   }
 
   private _createRenderer(): IRenderer {
     switch (this.options.rendererType) {
-<<<<<<< HEAD
-      case 'canvas': return new Renderer(this, this._colorManager.colors);
-      case 'dom': return new DomRenderer(this, this._colorManager.colors);
-=======
       case 'canvas': return new Renderer(this, this._colorManager.colors, this._charSizeService); break;
       case 'dom': return new DomRenderer(this, this._colorManager.colors, this._charSizeService); break;
->>>>>>> 26f967ec
       default: throw new Error(`Unrecognized rendererType "${this.options.rendererType}"`);
     }
   }
