--- conflicted
+++ resolved
@@ -37,13 +37,8 @@
 import { SoundService } from 'browser/services/SoundService';
 import { MouseZoneManager } from 'browser/MouseZoneManager';
 import { AccessibilityManager } from './AccessibilityManager';
-<<<<<<< HEAD
 import { ITheme, IMarker, IDisposable, ISelectionPosition, ILinkProvider } from 'xterm';
-import { DomRenderer } from './renderer/dom/DomRenderer';
-=======
-import { ITheme, IMarker, IDisposable, ISelectionPosition } from 'xterm';
 import { DomRenderer } from 'browser/renderer/dom/DomRenderer';
->>>>>>> b68a4d27
 import { IKeyboardEvent, KeyboardResultType, ICharset, IBufferLine, IAttributeData, CoreMouseEventType, CoreMouseButton, CoreMouseAction } from 'common/Types';
 import { evaluateKeyboardEvent } from 'common/input/Keyboard';
 import { EventEmitter, IEvent } from 'common/EventEmitter';
@@ -68,11 +63,8 @@
 import { InstantiationService } from 'common/services/InstantiationService';
 import { CoreMouseService } from 'common/services/CoreMouseService';
 import { WriteBuffer } from 'common/input/WriteBuffer';
-<<<<<<< HEAD
 import { Linkifier2 } from 'browser/Linkifier2';
-=======
 import { CoreBrowserService } from 'browser/services/CoreBrowserService';
->>>>>>> b68a4d27
 
 // Let it work inside Node.js for automated testing purposes.
 const document = (typeof window !== 'undefined') ? window.document : null;
@@ -643,8 +635,8 @@
 
   private _createRenderer(): IRenderer {
     switch (this.options.rendererType) {
-      case 'canvas': return this._instantiationService.createInstance(Renderer, this._colorManager.colors, this.screenElement, this.linkifier);
-      case 'dom': return this._instantiationService.createInstance(DomRenderer, this._colorManager.colors, this.element, this.screenElement, this._viewportElement, this.linkifier);
+      case 'canvas': return this._instantiationService.createInstance(Renderer, this._colorManager.colors, this.screenElement, this.linkifier, this.linkifier2);
+      case 'dom': return this._instantiationService.createInstance(DomRenderer, this._colorManager.colors, this.element, this.screenElement, this._viewportElement, this.linkifier, this.linkifier2);
       default: throw new Error(`Unrecognized rendererType "${this.options.rendererType}"`);
     }
   }
