--- conflicted
+++ resolved
@@ -3,21 +3,14 @@
  * @license MIT
  */
 
-<<<<<<< HEAD
 import { CircularList, IInsertEvent, IDeleteEvent } from './common/CircularList';
 import { ITerminal, IBuffer, IBufferLine, BufferIndex, IBufferStringIterator, IBufferStringIteratorResult, ICellData } from './Types';
 import { EventEmitter } from './common/EventEmitter';
 import { IMarker } from 'xterm';
 import { BufferLine, CellData } from './BufferLine';
-=======
-import { IMarker } from 'xterm';
-import { BufferLine } from './BufferLine';
 import { reflowLargerApplyNewLayout, reflowLargerCreateNewLayout, reflowLargerGetLinesToRemove, reflowSmallerGetNewLineLengths } from './BufferReflow';
-import { CircularList, IDeleteEvent, IInsertEvent } from './common/CircularList';
-import { EventEmitter } from './common/EventEmitter';
->>>>>>> 93d38421
 import { DEFAULT_COLOR } from './renderer/atlas/Types';
-import { BufferIndex, CharData, IBuffer, IBufferLine, IBufferStringIterator, IBufferStringIteratorResult, ITerminal } from './Types';
+
 
 export const DEFAULT_ATTR = (0 << 18) | (DEFAULT_COLOR << 9) | (256 << 0);
 export const CHAR_DATA_ATTR_INDEX = 0;
@@ -286,19 +279,13 @@
     let viewportAdjustments = countRemoved;
     while (viewportAdjustments-- > 0) {
       if (this.ybase === 0) {
-<<<<<<< HEAD
-        this.y--;
-        // Add an extra row at the bottom of the viewport
-        this.lines.push(new BufferLine(newCols, nullCell));
-=======
         if (this.y > 0) {
           this.y--;
         }
         if (this.lines.length < this._rows) {
           // Add an extra row at the bottom of the viewport
-          this.lines.push(new BufferLine(newCols, FILL_CHAR_DATA));
-        }
->>>>>>> 93d38421
+          this.lines.push(new BufferLine(newCols, nullCell));
+        }
       } else {
         if (this.ydisp === this.ybase) {
           this.ydisp--;
@@ -308,12 +295,8 @@
     }
   }
 
-<<<<<<< HEAD
-  private _reflowSmaller(newCols: number): void {
+  private _reflowSmaller(newCols: number, newRows: number): void {
     const nullCell = this.getNullCell(DEFAULT_ATTR);
-=======
-  private _reflowSmaller(newCols: number, newRows: number): void {
->>>>>>> 93d38421
     // Gather all BufferLines that need to be inserted into the Buffer here so that they can be
     // batched up and only committed once
     const toInsert = [];
