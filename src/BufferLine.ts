/**
 * Copyright (c) 2018 The xterm.js authors. All rights reserved.
 * @license MIT
 */
<<<<<<< HEAD
import { CharData, IBufferLine, ICellData, IColorRGB, IAttributeData } from './Types';
=======
import { CharData, IBufferLine, ICellData } from './Types';
>>>>>>> 0a8d57ce
import { NULL_CELL_CODE, NULL_CELL_WIDTH, NULL_CELL_CHAR, CHAR_DATA_CHAR_INDEX, CHAR_DATA_WIDTH_INDEX, WHITESPACE_CELL_CHAR, CHAR_DATA_ATTR_INDEX } from './Buffer';
import { stringFromCodePoint } from './core/input/TextDecoder';


/**
 * buffer memory layout:
 *
 *   |             uint32_t             |        uint32_t         |        uint32_t         |
 *   |             `content`            |          `FG`           |          `BG`           |
 *   | wcwidth(2) comb(1) codepoint(21) | flags(8) R(8) G(8) B(8) | flags(8) R(8) G(8) B(8) |
 */


/** typed array slots taken by one cell */
const CELL_SIZE = 3;

/**
 * Cell member indices.
 *
 * Direct access:
 *    `content = data[column * CELL_SIZE + Cell.CONTENT];`
 *    `fg = data[column * CELL_SIZE + Cell.FG];`
 *    `bg = data[column * CELL_SIZE + Cell.BG];`
 */
const enum Cell {
  CONTENT = 0,
  FG = 1, // currently simply holds all known attrs
  BG = 2  // currently unused
}

/**
<<<<<<< HEAD
 * Bitmasks and helper for accessing data in `content`.
 */
export const enum Content {
=======
 * Bitmasks for accessing data in `content`.
 */
export const enum ContentMasks {
>>>>>>> 0a8d57ce
  /**
   * bit 1..21    codepoint, max allowed in UTF32 is 0x10FFFF (21 bits taken)
   *              read:   `codepoint = content & Content.codepointMask;`
   *              write:  `content |= codepoint & Content.codepointMask;`
   *                      shortcut if precondition `codepoint <= 0x10FFFF` is met:
   *                      `content |= codepoint;`
   */
<<<<<<< HEAD
  CODEPOINT_MASK = 0x1FFFFF,
=======
  CODEPOINT = 0x1FFFFF,
>>>>>>> 0a8d57ce

  /**
   * bit 22       flag indication whether a cell contains combined content
   *              read:   `isCombined = content & Content.isCombined;`
   *              set:    `content |= Content.isCombined;`
   *              clear:  `content &= ~Content.isCombined;`
   */
  IS_COMBINED = 0x200000,  // 1 << 21

  /**
   * bit 1..22    mask to check whether a cell contains any string data
   *              we need to check for codepoint and isCombined bits to see
   *              whether a cell contains anything
   *              read:   `isEmtpy = !(content & Content.hasContent)`
   */
  HAS_CONTENT = 0x3FFFFF,

  /**
   * bit 23..24   wcwidth value of cell, takes 2 bits (ranges from 0..2)
   *              read:   `width = (content & Content.widthMask) >> Content.widthShift;`
   *                      `hasWidth = content & Content.widthMask;`
   *                      as long as wcwidth is highest value in `content`:
   *                      `width = content >> Content.widthShift;`
   *              write:  `content |= (width << Content.widthShift) & Content.widthMask;`
   *                      shortcut if precondition `0 <= width <= 3` is met:
   *                      `content |= width << Content.widthShift;`
   */
<<<<<<< HEAD
  WIDTH_MASK = 0xC00000,   // 3 << 22
  WIDTH_SHIFT = 22
}

export enum Attributes {
  /**
   * bit 1..8     blue in RGB, color in P256 and P16
   */
  BLUE_MASK = 0xFF,
  BLUE_SHIFT = 0,
  PCOLOR_MASK = 0xFF,
  PCOLOR_SHIFT = 0,

  /**
   * bit 9..16    green in RGB
   */
  GREEN_MASK = 0xFF00,
  GREEN_SHIFT = 8,

  /**
   * bit 17..24   red in RGB
   */
  RED_MASK = 0xFF0000,
  RED_SHIFT = 16,

  /**
   * bit 25..26   color mode: DEFAULT (0) | P16 (1) | P256 (2) | RGB (3)
   */
  CM_MASK = 0x3000000,
  CM_DEFAULT = 0,
  CM_P16 = 0x1000000,
  CM_P256 = 0x2000000,
  CM_RGB = 0x3000000,

  /**
   * bit 1..24  RGB room
   */
  RGB_MASK = 0xFFFFFF
}

export enum FgFlags {
  /**
   * bit 27..31 (32th bit unused)
   */
  INVERSE = 0x4000000,
  BOLD = 0x8000000,
  UNDERLINE = 0x10000000,
  BLINK = 0x20000000,
  INVISIBLE = 0x40000000
}

export enum BgFlags {
  /**
   * bit 27..32 (upper 4 unused)
   */
  ITALIC = 0x4000000,
  DIM = 0x8000000
}

export class AttributeData implements IAttributeData {
  static toColorRGB(value: number): IColorRGB {
    return [
      value >>> Attributes.RED_SHIFT & 255,
      value >>> Attributes.GREEN_SHIFT & 255,
      value & 255
    ];
  }
  static fromColorRGB(value: IColorRGB): number {
    return (value[0] & 255) << Attributes.RED_SHIFT | (value[1] & 255) << Attributes.GREEN_SHIFT | value[2] & 255;
  }

  public clone(): IAttributeData {
    const newObj = new AttributeData();
    newObj.fg = this.fg;
    newObj.bg = this.bg;
    return newObj;
  }

  // data
  public fg: number = 0;
  public bg: number = 0;

  // flags
  public isInverse(): number   { return this.fg & FgFlags.INVERSE; }
  public isBold(): number      { return this.fg & FgFlags.BOLD; }
  public isUnderline(): number { return this.fg & FgFlags.UNDERLINE; }
  public isBlink(): number     { return this.fg & FgFlags.BLINK; }
  public isInvisible(): number { return this.fg & FgFlags.INVISIBLE; }
  public isItalic(): number    { return this.bg & BgFlags.ITALIC; }
  public isDim(): number       { return this.bg & BgFlags.DIM; }

  // color modes
  public getFgColormode(): number { return this.fg & Attributes.CM_MASK; }
  public getBgColormode(): number { return this.bg & Attributes.CM_MASK; }
  public isFgRGB(): boolean       { return (this.fg & Attributes.CM_MASK) === Attributes.CM_RGB; }
  public isBgRGB(): boolean       { return (this.bg & Attributes.CM_MASK) === Attributes.CM_RGB; }
  public isFgPalette(): boolean   { return (this.fg & Attributes.CM_MASK) === Attributes.CM_P16 || (this.fg & Attributes.CM_MASK) === Attributes.CM_P256; }
  public isBgPalette(): boolean   { return (this.bg & Attributes.CM_MASK) === Attributes.CM_P16 || (this.bg & Attributes.CM_MASK) === Attributes.CM_P256; }
  public isFgDefault(): boolean   { return (this.fg & Attributes.CM_MASK) === 0; }
  public isBgDefault(): boolean   { return (this.bg & Attributes.CM_MASK) === 0; }

  // colors
  public getFgColor(): number {
    switch (this.fg & Attributes.CM_MASK) {
      case Attributes.CM_P16:
      case Attributes.CM_P256:  return this.fg & Attributes.PCOLOR_MASK;
      case Attributes.CM_RGB:   return this.fg & Attributes.RGB_MASK;
      default:                  return -1;  // CM_DEFAULT defaults to -1
    }
  }
  public getBgColor(): number {
    switch (this.bg & Attributes.CM_MASK) {
      case Attributes.CM_P16:
      case Attributes.CM_P256:  return this.bg & Attributes.PCOLOR_MASK;
      case Attributes.CM_RGB:   return this.bg & Attributes.RGB_MASK;
      default:                  return -1;  // CM_DEFAULT defaults to -1
    }
  }
}
=======
  WIDTH = 0xC00000    // 3 << 22
}

const WIDTH_MASK_SHIFT = 22;
>>>>>>> 0a8d57ce

/**
 * CellData - represents a single Cell in the terminal buffer.
 */
<<<<<<< HEAD
export class CellData extends AttributeData implements ICellData {
=======
export class CellData implements ICellData {
>>>>>>> 0a8d57ce

  /** Helper to create CellData from CharData. */
  public static fromCharData(value: CharData): CellData {
    const obj = new CellData();
    obj.setFromCharData(value);
    return obj;
  }

  /** Primitives from terminal buffer. */
  public content: number = 0;
  public fg: number = 0;
  public bg: number = 0;
  public combinedData: string = '';

  /** Whether cell contains a combined string. */
  public isCombined(): number {
<<<<<<< HEAD
    return this.content & Content.IS_COMBINED;
=======
    return this.content & ContentMasks.IS_COMBINED;
>>>>>>> 0a8d57ce
  }

  /** Width of the cell. */
  public getWidth(): number {
<<<<<<< HEAD
    return this.content >> Content.WIDTH_SHIFT;
=======
    return this.content >> WIDTH_MASK_SHIFT;
>>>>>>> 0a8d57ce
  }

  /** JS string of the content. */
  public getChars(): string {
<<<<<<< HEAD
    if (this.content & Content.IS_COMBINED) {
      return this.combinedData;
    }
    if (this.content & Content.CODEPOINT_MASK) {
      return stringFromCodePoint(this.content & Content.CODEPOINT_MASK);
=======
    if (this.content & ContentMasks.IS_COMBINED) {
      return this.combinedData;
    }
    if (this.content & ContentMasks.CODEPOINT) {
      return stringFromCodePoint(this.content & ContentMasks.CODEPOINT);
>>>>>>> 0a8d57ce
    }
    return '';
  }

  /**
   * Codepoint of cell
   * Note this returns the UTF32 codepoint of single chars,
   * if content is a combined string it returns the codepoint
   * of the last char in string to be in line with code in CharData.
   * */
  public getCode(): number {
    return (this.isCombined())
      ? this.combinedData.charCodeAt(this.combinedData.length - 1)
<<<<<<< HEAD
      : this.content & Content.CODEPOINT_MASK;
=======
      : this.content & ContentMasks.CODEPOINT;
>>>>>>> 0a8d57ce
  }

  /** Set data from CharData */
  public setFromCharData(value: CharData): void {
    this.fg = value[CHAR_DATA_ATTR_INDEX];
    this.bg = 0;
    let combined = false;

    // surrogates and combined strings need special treatment
    if (value[CHAR_DATA_CHAR_INDEX].length > 2) {
      combined = true;
    } else if (value[CHAR_DATA_CHAR_INDEX].length === 2) {
      const code = value[CHAR_DATA_CHAR_INDEX].charCodeAt(0);
      // if the 2-char string is a surrogate create single codepoint
      // everything else is combined
      if (0xD800 <= code && code <= 0xDBFF) {
        const second = value[CHAR_DATA_CHAR_INDEX].charCodeAt(1);
        if (0xDC00 <= second && second <= 0xDFFF) {
<<<<<<< HEAD
          this.content = ((code - 0xD800) * 0x400 + second - 0xDC00 + 0x10000) | (value[CHAR_DATA_WIDTH_INDEX] << Content.WIDTH_SHIFT);
=======
          this.content = ((code - 0xD800) * 0x400 + second - 0xDC00 + 0x10000) | (value[CHAR_DATA_WIDTH_INDEX] << WIDTH_MASK_SHIFT);
>>>>>>> 0a8d57ce
        } else {
          combined = true;
        }
      } else {
        combined = true;
      }
    } else {
<<<<<<< HEAD
      this.content = value[CHAR_DATA_CHAR_INDEX].charCodeAt(0) | (value[CHAR_DATA_WIDTH_INDEX] << Content.WIDTH_SHIFT);
    }
    if (combined) {
      this.combinedData = value[CHAR_DATA_CHAR_INDEX];
      this.content = Content.IS_COMBINED | (value[CHAR_DATA_WIDTH_INDEX] << Content.WIDTH_SHIFT);
=======
      this.content = value[CHAR_DATA_CHAR_INDEX].charCodeAt(0) | (value[CHAR_DATA_WIDTH_INDEX] << WIDTH_MASK_SHIFT);
    }
    if (combined) {
      this.combinedData = value[CHAR_DATA_CHAR_INDEX];
      this.content = ContentMasks.IS_COMBINED | (value[CHAR_DATA_WIDTH_INDEX] << WIDTH_MASK_SHIFT);
>>>>>>> 0a8d57ce
    }
  }

  /** Get data as CharData. */
  public getAsCharData(): CharData {
    return [this.fg, this.getChars(), this.getWidth(), this.getCode()];
  }
}


/**
 * Typed array based bufferline implementation.
 *
 * There are 2 ways to insert data into the cell buffer:
 * - `setCellFromCodepoint` + `addCodepointToCell`
 *   Use these for data that is already UTF32.
 *   Used during normal input in `InputHandler` for faster buffer access.
 * - `setCell`
 *   This method takes a CellData object and stores the data in the buffer.
 *   Use `CellData.fromCharData` to create the CellData object (e.g. from JS string).
 *
 * To retrieve data from the buffer use either one of the primitive methods
 * (if only one particular value is needed) or `loadCell`. For `loadCell` in a loop
 * memory allocs / GC pressure can be greatly reduced by reusing the CellData object.
 */
export class BufferLine implements IBufferLine {
  protected _data: Uint32Array | null = null;
  protected _combined: {[index: number]: string} = {};
  public length: number;

  constructor(cols: number, fillCellData?: ICellData, public isWrapped: boolean = false) {
    if (cols) {
      this._data = new Uint32Array(cols * CELL_SIZE);
      const cell = fillCellData || CellData.fromCharData([0, NULL_CELL_CHAR, NULL_CELL_WIDTH, NULL_CELL_CODE]);
      for (let i = 0; i < cols; ++i) {
        this.setCell(i, cell);
      }
    }
    this.length = cols;
  }

  /**
   * Get cell data CharData.
   * @deprecated
   */
  public get(index: number): CharData {
    const content = this._data[index * CELL_SIZE + Cell.CONTENT];
<<<<<<< HEAD
    const cp = content & Content.CODEPOINT_MASK;
    return [
      this._data[index * CELL_SIZE + Cell.FG],
      (content & Content.IS_COMBINED)
        ? this._combined[index]
        : (cp) ? stringFromCodePoint(cp) : '',
      content >> Content.WIDTH_SHIFT,
      (content & Content.IS_COMBINED)
=======
    const cp = content & ContentMasks.CODEPOINT;
    return [
      this._data[index * CELL_SIZE + Cell.FG],
      (content & ContentMasks.IS_COMBINED)
        ? this._combined[index]
        : (cp) ? stringFromCodePoint(cp) : '',
      content >> WIDTH_MASK_SHIFT,
      (content & ContentMasks.IS_COMBINED)
>>>>>>> 0a8d57ce
        ? this._combined[index].charCodeAt(this._combined[index].length - 1)
        : cp
    ];
  }

  /**
   * Set cell data from CharData.
   * @deprecated
   */
  public set(index: number, value: CharData): void {
    this._data[index * CELL_SIZE + Cell.FG] = value[CHAR_DATA_ATTR_INDEX];
    if (value[CHAR_DATA_CHAR_INDEX].length > 1) {
      this._combined[index] = value[1];
<<<<<<< HEAD
      this._data[index * CELL_SIZE + Cell.CONTENT] = index | Content.IS_COMBINED | (value[CHAR_DATA_WIDTH_INDEX] << Content.WIDTH_SHIFT);
    } else {
      this._data[index * CELL_SIZE + Cell.CONTENT] = value[CHAR_DATA_CHAR_INDEX].charCodeAt(0) | (value[CHAR_DATA_WIDTH_INDEX] << Content.WIDTH_SHIFT);
=======
      this._data[index * CELL_SIZE + Cell.CONTENT] = index | ContentMasks.IS_COMBINED | (value[CHAR_DATA_WIDTH_INDEX] << WIDTH_MASK_SHIFT);
    } else {
      this._data[index * CELL_SIZE + Cell.CONTENT] = value[CHAR_DATA_CHAR_INDEX].charCodeAt(0) | (value[CHAR_DATA_WIDTH_INDEX] << WIDTH_MASK_SHIFT);
>>>>>>> 0a8d57ce
    }
  }

  /**
   * primitive getters
   * use these when only one value is needed, otherwise use `loadCell`
   */
  public getWidth(index: number): number {
<<<<<<< HEAD
    return this._data[index * CELL_SIZE + Cell.CONTENT] >> Content.WIDTH_SHIFT;
=======
    return this._data[index * CELL_SIZE + Cell.CONTENT] >> WIDTH_MASK_SHIFT;
>>>>>>> 0a8d57ce
  }

  /** Test whether content has width. */
  public hasWidth(index: number): number {
<<<<<<< HEAD
    return this._data[index * CELL_SIZE + Cell.CONTENT] & Content.WIDTH_MASK;
  }

  /** Get FG cell component. */
  public getFG(index: number): number {
=======
    return this._data[index * CELL_SIZE + Cell.CONTENT] & ContentMasks.WIDTH;
  }

  /** Get FG cell component. */
  public getFg(index: number): number {
>>>>>>> 0a8d57ce
    return this._data[index * CELL_SIZE + Cell.FG];
  }

  /** Get BG cell component. */
<<<<<<< HEAD
  public getBG(index: number): number {
=======
  public getBg(index: number): number {
>>>>>>> 0a8d57ce
    return this._data[index * CELL_SIZE + Cell.BG];
  }

  /**
   * Test whether contains any chars.
   * Basically an empty has no content, but other cells might differ in FG/BG
   * from real empty cells.
   * */
  public hasContent(index: number): number {
<<<<<<< HEAD
    return this._data[index * CELL_SIZE + Cell.CONTENT] & Content.HAS_CONTENT;
=======
    return this._data[index * CELL_SIZE + Cell.CONTENT] & ContentMasks.HAS_CONTENT;
>>>>>>> 0a8d57ce
  }

  /**
   * Get codepoint of the cell.
   * To be in line with `code` in CharData this either returns
   * a single UTF32 codepoint or the last codepoint of a combined string.
   */
  public getCodePoint(index: number): number {
    const content = this._data[index * CELL_SIZE + Cell.CONTENT];
<<<<<<< HEAD
    if (content & Content.IS_COMBINED) {
      return this._combined[index].charCodeAt(this._combined[index].length - 1);
    }
    return content & Content.CODEPOINT_MASK;
=======
    if (content & ContentMasks.IS_COMBINED) {
      return this._combined[index].charCodeAt(this._combined[index].length - 1);
    }
    return content & ContentMasks.CODEPOINT;
>>>>>>> 0a8d57ce
  }

  /** Test whether the cell contains a combined string. */
  public isCombined(index: number): number {
<<<<<<< HEAD
    return this._data[index * CELL_SIZE + Cell.CONTENT] & Content.IS_COMBINED;
=======
    return this._data[index * CELL_SIZE + Cell.CONTENT] & ContentMasks.IS_COMBINED;
>>>>>>> 0a8d57ce
  }

  /** Returns the string content of the cell. */
  public getString(index: number): string {
    const content = this._data[index * CELL_SIZE + Cell.CONTENT];
<<<<<<< HEAD
    if (content & Content.IS_COMBINED) {
      return this._combined[index];
    }
    if (content & Content.CODEPOINT_MASK) {
      return stringFromCodePoint(content & Content.CODEPOINT_MASK);
=======
    if (content & ContentMasks.IS_COMBINED) {
      return this._combined[index];
    }
    if (content & ContentMasks.CODEPOINT) {
      return stringFromCodePoint(content & ContentMasks.CODEPOINT);
>>>>>>> 0a8d57ce
    }
    // return empty string for empty cells
    return '';
  }

  /**
<<<<<<< HEAD
   * Load data at `index` into `cell`.
   */
  public loadCell(index: number, cell: ICellData): ICellData {
    cell.content = this._data[index * CELL_SIZE + Cell.CONTENT];
    cell.fg = this._data[index * CELL_SIZE + Cell.FG];
    cell.bg = this._data[index * CELL_SIZE + Cell.BG];
    if (cell.content & Content.IS_COMBINED) {
=======
   * Load data at `index` into `cell`. This is used to access cells in a way that's more friendly
   * to GC as it significantly reduced the amount of new objects/references needed.
   */
  public loadCell(index: number, cell: ICellData): ICellData {
    const startIndex = index * CELL_SIZE;
    cell.content = this._data[startIndex + Cell.CONTENT];
    cell.fg = this._data[startIndex + Cell.FG];
    cell.bg = this._data[startIndex + Cell.BG];
    if (cell.content & ContentMasks.IS_COMBINED) {
>>>>>>> 0a8d57ce
      cell.combinedData = this._combined[index];
    }
    return cell;
  }

  /**
   * Set data at `index` to `cell`.
   */
  public setCell(index: number, cell: ICellData): void {
<<<<<<< HEAD
    if (cell.content & Content.IS_COMBINED) {
=======
    if (cell.content & ContentMasks.IS_COMBINED) {
>>>>>>> 0a8d57ce
      this._combined[index] = cell.combinedData;
    }
    this._data[index * CELL_SIZE + Cell.CONTENT] = cell.content;
    this._data[index * CELL_SIZE + Cell.FG] = cell.fg;
    this._data[index * CELL_SIZE + Cell.BG] = cell.bg;
  }

  /**
   * Set cell data from input handler.
   * Since the input handler see the incoming chars as UTF32 codepoints,
   * it gets an optimized access method.
   */
  public setCellFromCodePoint(index: number, codePoint: number, width: number, fg: number, bg: number): void {
<<<<<<< HEAD
    this._data[index * CELL_SIZE + Cell.CONTENT] = codePoint | (width << Content.WIDTH_SHIFT);
=======
    this._data[index * CELL_SIZE + Cell.CONTENT] = codePoint | (width << WIDTH_MASK_SHIFT);
>>>>>>> 0a8d57ce
    this._data[index * CELL_SIZE + Cell.FG] = fg;
    this._data[index * CELL_SIZE + Cell.BG] = bg;
  }

  /**
   * Add a codepoint to a cell from input handler.
   * During input stage combining chars with a width of 0 follow and stack
   * onto a leading char. Since we already set the attrs
   * by the previous `setDataFromCodePoint` call, we can omit it here.
   */
  public addCodepointToCell(index: number, codePoint: number): void {
    let content = this._data[index * CELL_SIZE + Cell.CONTENT];
<<<<<<< HEAD
    if (content & Content.IS_COMBINED) {
      // we already have a combined string, simply add
      this._combined[index] += stringFromCodePoint(codePoint);
    } else {
      if (content & Content.CODEPOINT_MASK) {
        // normal case for combining chars:
        //  - move current leading char + new one into combined string
        //  - set combined flag
        this._combined[index] = stringFromCodePoint(content & Content.CODEPOINT_MASK) + stringFromCodePoint(codePoint);
        content &= ~Content.CODEPOINT_MASK; // set codepoint in buffer to 0
        content |= Content.IS_COMBINED;
      } else {
        // should not happen - we actually have no data in the cell yet
        // simply set the data in the cell buffer with a width of 1
        content = codePoint | (1 << Content.WIDTH_SHIFT);
=======
    if (content & ContentMasks.IS_COMBINED) {
      // we already have a combined string, simply add
      this._combined[index] += stringFromCodePoint(codePoint);
    } else {
      if (content & ContentMasks.CODEPOINT) {
        // normal case for combining chars:
        //  - move current leading char + new one into combined string
        //  - set combined flag
        this._combined[index] = stringFromCodePoint(content & ContentMasks.CODEPOINT) + stringFromCodePoint(codePoint);
        content &= ~ContentMasks.CODEPOINT; // set codepoint in buffer to 0
        content |= ContentMasks.IS_COMBINED;
      } else {
        // should not happen - we actually have no data in the cell yet
        // simply set the data in the cell buffer with a width of 1
        content = codePoint | (1 << WIDTH_MASK_SHIFT);
>>>>>>> 0a8d57ce
      }
      this._data[index * CELL_SIZE + Cell.CONTENT] = content;
    }
  }

  public insertCells(pos: number, n: number, fillCellData: ICellData): void {
    pos %= this.length;
    if (n < this.length - pos) {
      const cell = new CellData();
      for (let i = this.length - pos - n - 1; i >= 0; --i) {
        this.setCell(pos + n + i, this.loadCell(pos + i, cell));
      }
      for (let i = 0; i < n; ++i) {
        this.setCell(pos + i, fillCellData);
      }
    } else {
      for (let i = pos; i < this.length; ++i) {
        this.setCell(i, fillCellData);
      }
    }
  }

  public deleteCells(pos: number, n: number, fillCellData: ICellData): void {
    pos %= this.length;
    if (n < this.length - pos) {
      const cell = new CellData();
      for (let i = 0; i < this.length - pos - n; ++i) {
        this.setCell(pos + i, this.loadCell(pos + n + i, cell));
      }
      for (let i = this.length - n; i < this.length; ++i) {
        this.setCell(i, fillCellData);
      }
    } else {
      for (let i = pos; i < this.length; ++i) {
        this.setCell(i, fillCellData);
      }
    }
  }

  public replaceCells(start: number, end: number, fillCellData: ICellData): void {
    while (start < end  && start < this.length) {
      this.setCell(start++, fillCellData);
    }
  }

  public resize(cols: number, fillCellData: ICellData): void {
    if (cols === this.length) {
      return;
    }
    if (cols > this.length) {
      const data = new Uint32Array(cols * CELL_SIZE);
      if (this.length) {
        if (cols * CELL_SIZE < this._data.length) {
          data.set(this._data.subarray(0, cols * CELL_SIZE));
        } else {
          data.set(this._data);
        }
      }
      this._data = data;
      for (let i = this.length; i < cols; ++i) {
        this.setCell(i, fillCellData);
      }
    } else {
      if (cols) {
        const data = new Uint32Array(cols * CELL_SIZE);
        data.set(this._data.subarray(0, cols * CELL_SIZE));
        this._data = data;
        // Remove any cut off combined data
        const keys = Object.keys(this._combined);
        for (let i = 0; i < keys.length; i++) {
          const key = parseInt(keys[i], 10);
          if (key >= cols) {
            delete this._combined[key];
          }
        }
      } else {
        this._data = null;
        this._combined = {};
      }
    }
    this.length = cols;
  }

  /** fill a line with fillCharData */
  public fill(fillCellData: ICellData): void {
    this._combined = {};
    for (let i = 0; i < this.length; ++i) {
      this.setCell(i, fillCellData);
    }
  }

  /** alter to a full copy of line  */
  public copyFrom(line: BufferLine): void {
    if (this.length !== line.length) {
      this._data = new Uint32Array(line._data);
    } else {
      // use high speed copy if lengths are equal
      this._data.set(line._data);
    }
    this.length = line.length;
    this._combined = {};
    for (const el in line._combined) {
      this._combined[el] = line._combined[el];
    }
    this.isWrapped = line.isWrapped;
  }

  /** create a new clone */
  public clone(): IBufferLine {
    const newLine = new BufferLine(0);
    newLine._data = new Uint32Array(this._data);
    newLine.length = this.length;
    for (const el in this._combined) {
      newLine._combined[el] = this._combined[el];
    }
    newLine.isWrapped = this.isWrapped;
    return newLine;
  }

  public getTrimmedLength(): number {
    for (let i = this.length - 1; i >= 0; --i) {
<<<<<<< HEAD
      if ((this._data[i * CELL_SIZE + Cell.CONTENT] & Content.HAS_CONTENT)) {
        return i + (this._data[i * CELL_SIZE + Cell.CONTENT] >> Content.WIDTH_SHIFT);
=======
      if ((this._data[i * CELL_SIZE + Cell.CONTENT] & ContentMasks.HAS_CONTENT)) {
        return i + (this._data[i * CELL_SIZE + Cell.CONTENT] >> WIDTH_MASK_SHIFT);
>>>>>>> 0a8d57ce
      }
    }
    return 0;
  }

  public copyCellsFrom(src: BufferLine, srcCol: number, destCol: number, length: number, applyInReverse: boolean): void {
    const srcData = src._data;
    if (applyInReverse) {
      for (let cell = length - 1; cell >= 0; cell--) {
        for (let i = 0; i < CELL_SIZE; i++) {
          this._data[(destCol + cell) * CELL_SIZE + i] = srcData[(srcCol + cell) * CELL_SIZE + i];
        }
      }
    } else {
      for (let cell = 0; cell < length; cell++) {
        for (let i = 0; i < CELL_SIZE; i++) {
          this._data[(destCol + cell) * CELL_SIZE + i] = srcData[(srcCol + cell) * CELL_SIZE + i];
        }
      }
    }

    // Move any combined data over as needed
    const srcCombinedKeys = Object.keys(src._combined);
    for (let i = 0; i < srcCombinedKeys.length; i++) {
      const key = parseInt(srcCombinedKeys[i], 10);
      if (key >= srcCol) {
        this._combined[key - srcCol + destCol] = src._combined[key];
      }
    }
  }

  public translateToString(trimRight: boolean = false, startCol: number = 0, endCol: number = this.length): string {
    if (trimRight) {
      endCol = Math.min(endCol, this.getTrimmedLength());
    }
    let result = '';
    while (startCol < endCol) {
      const content = this._data[startCol * CELL_SIZE + Cell.CONTENT];
<<<<<<< HEAD
      const cp = content & Content.CODEPOINT_MASK;
      result += (content & Content.IS_COMBINED) ? this._combined[startCol] : (cp) ? stringFromCodePoint(cp) : WHITESPACE_CELL_CHAR;
      startCol += (content >> Content.WIDTH_SHIFT) || 1; // always advance by 1
=======
      const cp = content & ContentMasks.CODEPOINT;
      result += (content & ContentMasks.IS_COMBINED) ? this._combined[startCol] : (cp) ? stringFromCodePoint(cp) : WHITESPACE_CELL_CHAR;
      startCol += (content >> WIDTH_MASK_SHIFT) || 1; // always advance by 1
>>>>>>> 0a8d57ce
    }
    return result;
  }
}<|MERGE_RESOLUTION|>--- conflicted
+++ resolved
@@ -2,11 +2,7 @@
  * Copyright (c) 2018 The xterm.js authors. All rights reserved.
  * @license MIT
  */
-<<<<<<< HEAD
 import { CharData, IBufferLine, ICellData, IColorRGB, IAttributeData } from './Types';
-=======
-import { CharData, IBufferLine, ICellData } from './Types';
->>>>>>> 0a8d57ce
 import { NULL_CELL_CODE, NULL_CELL_WIDTH, NULL_CELL_CHAR, CHAR_DATA_CHAR_INDEX, CHAR_DATA_WIDTH_INDEX, WHITESPACE_CELL_CHAR, CHAR_DATA_ATTR_INDEX } from './Buffer';
 import { stringFromCodePoint } from './core/input/TextDecoder';
 
@@ -38,15 +34,9 @@
 }
 
 /**
-<<<<<<< HEAD
- * Bitmasks and helper for accessing data in `content`.
- */
-export const enum Content {
-=======
  * Bitmasks for accessing data in `content`.
  */
 export const enum ContentMasks {
->>>>>>> 0a8d57ce
   /**
    * bit 1..21    codepoint, max allowed in UTF32 is 0x10FFFF (21 bits taken)
    *              read:   `codepoint = content & Content.codepointMask;`
@@ -54,11 +44,7 @@
    *                      shortcut if precondition `codepoint <= 0x10FFFF` is met:
    *                      `content |= codepoint;`
    */
-<<<<<<< HEAD
-  CODEPOINT_MASK = 0x1FFFFF,
-=======
   CODEPOINT = 0x1FFFFF,
->>>>>>> 0a8d57ce
 
   /**
    * bit 22       flag indication whether a cell contains combined content
@@ -86,10 +72,10 @@
    *                      shortcut if precondition `0 <= width <= 3` is met:
    *                      `content |= width << Content.widthShift;`
    */
-<<<<<<< HEAD
-  WIDTH_MASK = 0xC00000,   // 3 << 22
-  WIDTH_SHIFT = 22
+  WIDTH = 0xC00000    // 3 << 22
 }
+
+export const WIDTH_MASK_SHIFT = 22;
 
 export enum Attributes {
   /**
@@ -206,21 +192,11 @@
     }
   }
 }
-=======
-  WIDTH = 0xC00000    // 3 << 22
-}
-
-const WIDTH_MASK_SHIFT = 22;
->>>>>>> 0a8d57ce
 
 /**
  * CellData - represents a single Cell in the terminal buffer.
  */
-<<<<<<< HEAD
 export class CellData extends AttributeData implements ICellData {
-=======
-export class CellData implements ICellData {
->>>>>>> 0a8d57ce
 
   /** Helper to create CellData from CharData. */
   public static fromCharData(value: CharData): CellData {
@@ -237,37 +213,21 @@
 
   /** Whether cell contains a combined string. */
   public isCombined(): number {
-<<<<<<< HEAD
-    return this.content & Content.IS_COMBINED;
-=======
     return this.content & ContentMasks.IS_COMBINED;
->>>>>>> 0a8d57ce
   }
 
   /** Width of the cell. */
   public getWidth(): number {
-<<<<<<< HEAD
-    return this.content >> Content.WIDTH_SHIFT;
-=======
     return this.content >> WIDTH_MASK_SHIFT;
->>>>>>> 0a8d57ce
   }
 
   /** JS string of the content. */
   public getChars(): string {
-<<<<<<< HEAD
-    if (this.content & Content.IS_COMBINED) {
-      return this.combinedData;
-    }
-    if (this.content & Content.CODEPOINT_MASK) {
-      return stringFromCodePoint(this.content & Content.CODEPOINT_MASK);
-=======
     if (this.content & ContentMasks.IS_COMBINED) {
       return this.combinedData;
     }
     if (this.content & ContentMasks.CODEPOINT) {
       return stringFromCodePoint(this.content & ContentMasks.CODEPOINT);
->>>>>>> 0a8d57ce
     }
     return '';
   }
@@ -281,11 +241,7 @@
   public getCode(): number {
     return (this.isCombined())
       ? this.combinedData.charCodeAt(this.combinedData.length - 1)
-<<<<<<< HEAD
-      : this.content & Content.CODEPOINT_MASK;
-=======
       : this.content & ContentMasks.CODEPOINT;
->>>>>>> 0a8d57ce
   }
 
   /** Set data from CharData */
@@ -304,11 +260,7 @@
       if (0xD800 <= code && code <= 0xDBFF) {
         const second = value[CHAR_DATA_CHAR_INDEX].charCodeAt(1);
         if (0xDC00 <= second && second <= 0xDFFF) {
-<<<<<<< HEAD
-          this.content = ((code - 0xD800) * 0x400 + second - 0xDC00 + 0x10000) | (value[CHAR_DATA_WIDTH_INDEX] << Content.WIDTH_SHIFT);
-=======
           this.content = ((code - 0xD800) * 0x400 + second - 0xDC00 + 0x10000) | (value[CHAR_DATA_WIDTH_INDEX] << WIDTH_MASK_SHIFT);
->>>>>>> 0a8d57ce
         } else {
           combined = true;
         }
@@ -316,19 +268,11 @@
         combined = true;
       }
     } else {
-<<<<<<< HEAD
-      this.content = value[CHAR_DATA_CHAR_INDEX].charCodeAt(0) | (value[CHAR_DATA_WIDTH_INDEX] << Content.WIDTH_SHIFT);
-    }
-    if (combined) {
-      this.combinedData = value[CHAR_DATA_CHAR_INDEX];
-      this.content = Content.IS_COMBINED | (value[CHAR_DATA_WIDTH_INDEX] << Content.WIDTH_SHIFT);
-=======
       this.content = value[CHAR_DATA_CHAR_INDEX].charCodeAt(0) | (value[CHAR_DATA_WIDTH_INDEX] << WIDTH_MASK_SHIFT);
     }
     if (combined) {
       this.combinedData = value[CHAR_DATA_CHAR_INDEX];
       this.content = ContentMasks.IS_COMBINED | (value[CHAR_DATA_WIDTH_INDEX] << WIDTH_MASK_SHIFT);
->>>>>>> 0a8d57ce
     }
   }
 
@@ -376,16 +320,6 @@
    */
   public get(index: number): CharData {
     const content = this._data[index * CELL_SIZE + Cell.CONTENT];
-<<<<<<< HEAD
-    const cp = content & Content.CODEPOINT_MASK;
-    return [
-      this._data[index * CELL_SIZE + Cell.FG],
-      (content & Content.IS_COMBINED)
-        ? this._combined[index]
-        : (cp) ? stringFromCodePoint(cp) : '',
-      content >> Content.WIDTH_SHIFT,
-      (content & Content.IS_COMBINED)
-=======
     const cp = content & ContentMasks.CODEPOINT;
     return [
       this._data[index * CELL_SIZE + Cell.FG],
@@ -394,7 +328,6 @@
         : (cp) ? stringFromCodePoint(cp) : '',
       content >> WIDTH_MASK_SHIFT,
       (content & ContentMasks.IS_COMBINED)
->>>>>>> 0a8d57ce
         ? this._combined[index].charCodeAt(this._combined[index].length - 1)
         : cp
     ];
@@ -408,15 +341,9 @@
     this._data[index * CELL_SIZE + Cell.FG] = value[CHAR_DATA_ATTR_INDEX];
     if (value[CHAR_DATA_CHAR_INDEX].length > 1) {
       this._combined[index] = value[1];
-<<<<<<< HEAD
-      this._data[index * CELL_SIZE + Cell.CONTENT] = index | Content.IS_COMBINED | (value[CHAR_DATA_WIDTH_INDEX] << Content.WIDTH_SHIFT);
-    } else {
-      this._data[index * CELL_SIZE + Cell.CONTENT] = value[CHAR_DATA_CHAR_INDEX].charCodeAt(0) | (value[CHAR_DATA_WIDTH_INDEX] << Content.WIDTH_SHIFT);
-=======
       this._data[index * CELL_SIZE + Cell.CONTENT] = index | ContentMasks.IS_COMBINED | (value[CHAR_DATA_WIDTH_INDEX] << WIDTH_MASK_SHIFT);
     } else {
       this._data[index * CELL_SIZE + Cell.CONTENT] = value[CHAR_DATA_CHAR_INDEX].charCodeAt(0) | (value[CHAR_DATA_WIDTH_INDEX] << WIDTH_MASK_SHIFT);
->>>>>>> 0a8d57ce
     }
   }
 
@@ -425,37 +352,21 @@
    * use these when only one value is needed, otherwise use `loadCell`
    */
   public getWidth(index: number): number {
-<<<<<<< HEAD
-    return this._data[index * CELL_SIZE + Cell.CONTENT] >> Content.WIDTH_SHIFT;
-=======
     return this._data[index * CELL_SIZE + Cell.CONTENT] >> WIDTH_MASK_SHIFT;
->>>>>>> 0a8d57ce
   }
 
   /** Test whether content has width. */
   public hasWidth(index: number): number {
-<<<<<<< HEAD
-    return this._data[index * CELL_SIZE + Cell.CONTENT] & Content.WIDTH_MASK;
-  }
-
-  /** Get FG cell component. */
-  public getFG(index: number): number {
-=======
     return this._data[index * CELL_SIZE + Cell.CONTENT] & ContentMasks.WIDTH;
   }
 
   /** Get FG cell component. */
   public getFg(index: number): number {
->>>>>>> 0a8d57ce
     return this._data[index * CELL_SIZE + Cell.FG];
   }
 
   /** Get BG cell component. */
-<<<<<<< HEAD
-  public getBG(index: number): number {
-=======
   public getBg(index: number): number {
->>>>>>> 0a8d57ce
     return this._data[index * CELL_SIZE + Cell.BG];
   }
 
@@ -465,11 +376,7 @@
    * from real empty cells.
    * */
   public hasContent(index: number): number {
-<<<<<<< HEAD
-    return this._data[index * CELL_SIZE + Cell.CONTENT] & Content.HAS_CONTENT;
-=======
     return this._data[index * CELL_SIZE + Cell.CONTENT] & ContentMasks.HAS_CONTENT;
->>>>>>> 0a8d57ce
   }
 
   /**
@@ -479,59 +386,31 @@
    */
   public getCodePoint(index: number): number {
     const content = this._data[index * CELL_SIZE + Cell.CONTENT];
-<<<<<<< HEAD
-    if (content & Content.IS_COMBINED) {
-      return this._combined[index].charCodeAt(this._combined[index].length - 1);
-    }
-    return content & Content.CODEPOINT_MASK;
-=======
     if (content & ContentMasks.IS_COMBINED) {
       return this._combined[index].charCodeAt(this._combined[index].length - 1);
     }
     return content & ContentMasks.CODEPOINT;
->>>>>>> 0a8d57ce
   }
 
   /** Test whether the cell contains a combined string. */
   public isCombined(index: number): number {
-<<<<<<< HEAD
-    return this._data[index * CELL_SIZE + Cell.CONTENT] & Content.IS_COMBINED;
-=======
     return this._data[index * CELL_SIZE + Cell.CONTENT] & ContentMasks.IS_COMBINED;
->>>>>>> 0a8d57ce
   }
 
   /** Returns the string content of the cell. */
   public getString(index: number): string {
     const content = this._data[index * CELL_SIZE + Cell.CONTENT];
-<<<<<<< HEAD
-    if (content & Content.IS_COMBINED) {
-      return this._combined[index];
-    }
-    if (content & Content.CODEPOINT_MASK) {
-      return stringFromCodePoint(content & Content.CODEPOINT_MASK);
-=======
     if (content & ContentMasks.IS_COMBINED) {
       return this._combined[index];
     }
     if (content & ContentMasks.CODEPOINT) {
       return stringFromCodePoint(content & ContentMasks.CODEPOINT);
->>>>>>> 0a8d57ce
     }
     // return empty string for empty cells
     return '';
   }
 
   /**
-<<<<<<< HEAD
-   * Load data at `index` into `cell`.
-   */
-  public loadCell(index: number, cell: ICellData): ICellData {
-    cell.content = this._data[index * CELL_SIZE + Cell.CONTENT];
-    cell.fg = this._data[index * CELL_SIZE + Cell.FG];
-    cell.bg = this._data[index * CELL_SIZE + Cell.BG];
-    if (cell.content & Content.IS_COMBINED) {
-=======
    * Load data at `index` into `cell`. This is used to access cells in a way that's more friendly
    * to GC as it significantly reduced the amount of new objects/references needed.
    */
@@ -541,7 +420,6 @@
     cell.fg = this._data[startIndex + Cell.FG];
     cell.bg = this._data[startIndex + Cell.BG];
     if (cell.content & ContentMasks.IS_COMBINED) {
->>>>>>> 0a8d57ce
       cell.combinedData = this._combined[index];
     }
     return cell;
@@ -551,11 +429,7 @@
    * Set data at `index` to `cell`.
    */
   public setCell(index: number, cell: ICellData): void {
-<<<<<<< HEAD
-    if (cell.content & Content.IS_COMBINED) {
-=======
     if (cell.content & ContentMasks.IS_COMBINED) {
->>>>>>> 0a8d57ce
       this._combined[index] = cell.combinedData;
     }
     this._data[index * CELL_SIZE + Cell.CONTENT] = cell.content;
@@ -569,11 +443,7 @@
    * it gets an optimized access method.
    */
   public setCellFromCodePoint(index: number, codePoint: number, width: number, fg: number, bg: number): void {
-<<<<<<< HEAD
-    this._data[index * CELL_SIZE + Cell.CONTENT] = codePoint | (width << Content.WIDTH_SHIFT);
-=======
     this._data[index * CELL_SIZE + Cell.CONTENT] = codePoint | (width << WIDTH_MASK_SHIFT);
->>>>>>> 0a8d57ce
     this._data[index * CELL_SIZE + Cell.FG] = fg;
     this._data[index * CELL_SIZE + Cell.BG] = bg;
   }
@@ -586,23 +456,6 @@
    */
   public addCodepointToCell(index: number, codePoint: number): void {
     let content = this._data[index * CELL_SIZE + Cell.CONTENT];
-<<<<<<< HEAD
-    if (content & Content.IS_COMBINED) {
-      // we already have a combined string, simply add
-      this._combined[index] += stringFromCodePoint(codePoint);
-    } else {
-      if (content & Content.CODEPOINT_MASK) {
-        // normal case for combining chars:
-        //  - move current leading char + new one into combined string
-        //  - set combined flag
-        this._combined[index] = stringFromCodePoint(content & Content.CODEPOINT_MASK) + stringFromCodePoint(codePoint);
-        content &= ~Content.CODEPOINT_MASK; // set codepoint in buffer to 0
-        content |= Content.IS_COMBINED;
-      } else {
-        // should not happen - we actually have no data in the cell yet
-        // simply set the data in the cell buffer with a width of 1
-        content = codePoint | (1 << Content.WIDTH_SHIFT);
-=======
     if (content & ContentMasks.IS_COMBINED) {
       // we already have a combined string, simply add
       this._combined[index] += stringFromCodePoint(codePoint);
@@ -618,7 +471,6 @@
         // should not happen - we actually have no data in the cell yet
         // simply set the data in the cell buffer with a width of 1
         content = codePoint | (1 << WIDTH_MASK_SHIFT);
->>>>>>> 0a8d57ce
       }
       this._data[index * CELL_SIZE + Cell.CONTENT] = content;
     }
@@ -740,13 +592,8 @@
 
   public getTrimmedLength(): number {
     for (let i = this.length - 1; i >= 0; --i) {
-<<<<<<< HEAD
-      if ((this._data[i * CELL_SIZE + Cell.CONTENT] & Content.HAS_CONTENT)) {
-        return i + (this._data[i * CELL_SIZE + Cell.CONTENT] >> Content.WIDTH_SHIFT);
-=======
       if ((this._data[i * CELL_SIZE + Cell.CONTENT] & ContentMasks.HAS_CONTENT)) {
         return i + (this._data[i * CELL_SIZE + Cell.CONTENT] >> WIDTH_MASK_SHIFT);
->>>>>>> 0a8d57ce
       }
     }
     return 0;
@@ -785,15 +632,9 @@
     let result = '';
     while (startCol < endCol) {
       const content = this._data[startCol * CELL_SIZE + Cell.CONTENT];
-<<<<<<< HEAD
-      const cp = content & Content.CODEPOINT_MASK;
-      result += (content & Content.IS_COMBINED) ? this._combined[startCol] : (cp) ? stringFromCodePoint(cp) : WHITESPACE_CELL_CHAR;
-      startCol += (content >> Content.WIDTH_SHIFT) || 1; // always advance by 1
-=======
       const cp = content & ContentMasks.CODEPOINT;
       result += (content & ContentMasks.IS_COMBINED) ? this._combined[startCol] : (cp) ? stringFromCodePoint(cp) : WHITESPACE_CELL_CHAR;
       startCol += (content >> WIDTH_MASK_SHIFT) || 1; // always advance by 1
->>>>>>> 0a8d57ce
     }
     return result;
   }
