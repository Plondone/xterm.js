/**
 * Copyright (c) 2018 The xterm.js authors. All rights reserved.
 * @license MIT
 */

export type TypedArray = Uint8Array | Uint16Array | Uint32Array | Uint8ClampedArray
  | Int8Array | Int16Array | Int32Array
  | Float32Array | Float64Array;


/**
 * polyfill for TypedArray.fill
 * This is needed to support .fill in all safari versions and IE 11.
 */
export function fill<T extends TypedArray>(array: T, value: number, start?: number, end?: number): T {
  // all modern engines that support .fill
  if (array.fill) {
    return array.fill(value, start, end) as T;
  }
  return fillFallback(array, value, start, end);
}

export function fillFallback<T extends TypedArray>(array: T, value: number, start: number = 0, end: number = array.length): T {
  // safari and IE 11
  // since IE 11 does not support Array.prototype.fill either
  // we cannot use the suggested polyfill from MDN
  // instead we simply fall back to looping
  if (start >= array.length) {
    return array;
  }
  start = (array.length + start) % array.length;
  if (end >= array.length) {
    end = array.length;
  } else {
    end = (array.length + end) % array.length;
  }
  for (let i = start; i < end; ++i) {
    array[i] = value;
  }
  return array;
}

<<<<<<< HEAD
export function slice<T extends TypedArray>(array: T, start?: number, end?: number): T {
  // all modern engines that support .slice
  if (array.slice) {
    return array.slice(start, end) as T;
  }
  return sliceFallback(array, start, end);
}

export function sliceFallback<T extends TypedArray>(array: T, start: number = 0, end: number = array.length): T {
  if (start < 0) {
    start = (array.length + start) % array.length;
  }
  if (end >= array.length) {
    end = array.length;
  } else {
    end = (array.length + end) % array.length;
  }
  start = Math.min(start, end);

  const result: T = new (array.constructor as any)(end - start);
  for (let i = 0; i < end - start; ++i) {
    result[i] = array[i + start];
  }
=======
/**
 * Concat two typed arrays `a` and `b`.
 * Returns a new typed array.
 */
export function concat<T extends TypedArray>(a: T, b: T): T {
  const result = new (a.constructor as any)(a.length + b.length);
  result.set(a);
  result.set(b, a.length);
>>>>>>> 682efc72
  return result;
}<|MERGE_RESOLUTION|>--- conflicted
+++ resolved
@@ -40,7 +40,6 @@
   return array;
 }
 
-<<<<<<< HEAD
 export function slice<T extends TypedArray>(array: T, start?: number, end?: number): T {
   // all modern engines that support .slice
   if (array.slice) {
@@ -64,7 +63,9 @@
   for (let i = 0; i < end - start; ++i) {
     result[i] = array[i + start];
   }
-=======
+  return result;
+}
+
 /**
  * Concat two typed arrays `a` and `b`.
  * Returns a new typed array.
@@ -73,6 +74,5 @@
   const result = new (a.constructor as any)(a.length + b.length);
   result.set(a);
   result.set(b, a.length);
->>>>>>> 682efc72
   return result;
 }