/**
 * Copyright (c) 2018 The xterm.js authors. All rights reserved.
 * @license MIT
 */

<<<<<<< HEAD
type TypedArray = Uint8Array | Uint16Array | Uint32Array | Uint8ClampedArray
  | Int8Array | Int16Array | Int32Array
  | Float32Array | Float64Array;

=======
export type TypedArray = Uint8Array | Uint16Array | Uint32Array | Uint8ClampedArray
  | Int8Array | Int16Array | Int32Array
  | Float32Array | Float64Array;


>>>>>>> a1b61e05
/**
 * polyfill for TypedArray.fill
 * This is needed to support .fill in all safari versions and IE 11.
 */
export function fill<T extends TypedArray>(array: T, value: number, start?: number, end?: number): T {
  // all modern engines that support .fill
  if (array.fill) {
    return array.fill(value, start, end) as T;
  }
  return fillFallback(array, value, start, end);
}

export function fillFallback<T extends TypedArray>(array: T, value: number, start: number = 0, end: number = array.length): T {
  // safari and IE 11
  // since IE 11 does not support Array.prototype.fill either
  // we cannot use the suggested polyfill from MDN
  // instead we simply fall back to looping
  if (start >= array.length) {
    return array;
  }
  start = (array.length + start) % array.length;
  if (end >= array.length) {
    end = array.length;
  } else {
    end = (array.length + end) % array.length;
  }
  for (let i = start; i < end; ++i) {
    array[i] = value;
  }
  return array;
}

/**
 * Concat two typed arrays `a` and `b`.
 * Returns a new typed array.
 */
export function concat<T extends TypedArray>(a: T, b: T): T {
  const result = new (a.constructor as any)(a.length + b.length);
  result.set(a);
  result.set(b, a.length);
  return result;
<<<<<<< HEAD
}

/**
 * Convert UTF32 char codes into JS string.
 */
export function utf32ToString<T extends TypedArray>(data: T, start: number = 0, end: number = data.length): string {
  let result = '';
  let cp;
  for (let i = start; i < end; ++i) {
    if ((cp = data[i]) > 0xFFFF) {
      cp -= 0x10000;
      result += String.fromCharCode((cp >> 10) + 0xD800) + String.fromCharCode((cp % 0x400) + 0xDC00);
    } else {
      result += String.fromCharCode(cp);
    }
  }
  return result;
=======
>>>>>>> a1b61e05
}<|MERGE_RESOLUTION|>--- conflicted
+++ resolved
@@ -3,18 +3,11 @@
  * @license MIT
  */
 
-<<<<<<< HEAD
-type TypedArray = Uint8Array | Uint16Array | Uint32Array | Uint8ClampedArray
-  | Int8Array | Int16Array | Int32Array
-  | Float32Array | Float64Array;
-
-=======
 export type TypedArray = Uint8Array | Uint16Array | Uint32Array | Uint8ClampedArray
   | Int8Array | Int16Array | Int32Array
   | Float32Array | Float64Array;
 
 
->>>>>>> a1b61e05
 /**
  * polyfill for TypedArray.fill
  * This is needed to support .fill in all safari versions and IE 11.
@@ -56,24 +49,4 @@
   result.set(a);
   result.set(b, a.length);
   return result;
-<<<<<<< HEAD
-}
-
-/**
- * Convert UTF32 char codes into JS string.
- */
-export function utf32ToString<T extends TypedArray>(data: T, start: number = 0, end: number = data.length): string {
-  let result = '';
-  let cp;
-  for (let i = start; i < end; ++i) {
-    if ((cp = data[i]) > 0xFFFF) {
-      cp -= 0x10000;
-      result += String.fromCharCode((cp >> 10) + 0xD800) + String.fromCharCode((cp % 0x400) + 0xDC00);
-    } else {
-      result += String.fromCharCode(cp);
-    }
-  }
-  return result;
-=======
->>>>>>> a1b61e05
 }